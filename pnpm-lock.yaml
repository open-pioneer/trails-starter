lockfileVersion: '9.0'

settings:
  autoInstallPeers: true
  excludeLinksFromLockfile: false

catalogs:
  default:
    '@chakra-ui/icons':
      specifier: ^2.2.4
      version: 2.2.4
    '@emotion/react':
      specifier: ^11.13.0
      version: 11.14.0
    '@emotion/styled':
      specifier: ^11.13.0
      version: 11.14.0
    '@open-pioneer/basemap-switcher':
      specifier: ^0.9.0
      version: 0.9.0
    '@open-pioneer/build-package-cli':
      specifier: ^3.0.0
      version: 3.0.0
    '@open-pioneer/build-support':
      specifier: ^3.0.0
      version: 3.0.0
    '@open-pioneer/check-pnpm-duplicates':
      specifier: ^0.2.0
      version: 0.2.0
    '@open-pioneer/coordinate-viewer':
      specifier: ^0.9.0
      version: 0.9.0
    '@open-pioneer/geolocation':
      specifier: ^0.9.0
      version: 0.9.0
    '@open-pioneer/map':
      specifier: ^0.9.0
      version: 0.9.0
    '@open-pioneer/map-navigation':
      specifier: ^0.9.0
      version: 0.9.0
    '@open-pioneer/map-ui-components':
      specifier: ^0.9.0
      version: 0.9.0
    '@open-pioneer/measurement':
      specifier: ^0.9.0
      version: 0.9.0
    '@open-pioneer/overview-map':
      specifier: ^0.9.0
      version: 0.9.0
    '@open-pioneer/scale-bar':
      specifier: ^0.9.0
      version: 0.9.0
    '@open-pioneer/scale-viewer':
      specifier: ^0.9.0
      version: 0.9.0
    '@open-pioneer/theme':
      specifier: ^0.9.0
      version: 0.9.0
    '@open-pioneer/vite-plugin-pioneer':
      specifier: ^4.0.0
      version: 4.0.0
    '@testing-library/dom':
      specifier: ^10.4.0
      version: 10.4.0
    '@testing-library/jest-dom':
      specifier: ^6.6.2
      version: 6.6.3
    '@testing-library/react':
      specifier: ^16.2.0
      version: 16.2.0
    '@testing-library/user-event':
      specifier: ^14.5.2
      version: 14.6.1
    '@types/js-yaml':
      specifier: ^4.0.9
      version: 4.0.9
    '@types/node':
      specifier: ^20.14.8
      version: 20.17.19
    '@types/react':
      specifier: ^19.0.10
      version: 19.0.10
    '@types/react-dom':
      specifier: ^19.0.4
      version: 19.0.4
    '@typescript-eslint/eslint-plugin':
      specifier: ^8.11.0
      version: 8.24.1
    '@typescript-eslint/parser':
      specifier: ^8.11.0
      version: 8.24.1
    '@vitejs/plugin-react-swc':
      specifier: ^3.7.1
      version: 3.8.0
    eslint:
      specifier: ^8.57.1
      version: 8.57.1
    eslint-config-prettier:
      specifier: ^10.0.1
      version: 10.0.1
    eslint-import-resolver-typescript:
      specifier: ^3.6.3
      version: 3.8.3
    eslint-plugin-header:
      specifier: ^3.1.1
      version: 3.1.1
    eslint-plugin-import:
      specifier: ^2.31.0
      version: 2.31.0
    eslint-plugin-jsx-a11y:
      specifier: ^6.10.1
      version: 6.10.2
    eslint-plugin-react:
      specifier: ^7.37.1
      version: 7.37.4
    eslint-plugin-react-hooks:
      specifier: ^5.1.0
      version: 5.1.0
    eslint-plugin-unused-imports:
      specifier: ^4.1.4
      version: 4.1.4
    fast-glob:
      specifier: ^3.3.3
      version: 3.3.3
    handlebars:
      specifier: ^4.7.8
      version: 4.7.8
    happy-dom:
      specifier: ^17.1.1
      version: 17.1.4
    husky:
      specifier: ^9.1.6
      version: 9.1.7
    js-yaml:
      specifier: ^4.1.0
      version: 4.1.0
    jsdom:
      specifier: ^26.0.0
      version: 26.0.0
    lint-staged:
      specifier: ^15.2.10
      version: 15.4.3
    ol:
      specifier: ^10.4.0
      version: 10.4.0
    prettier:
      specifier: ^3.3.3
      version: 3.5.2
    react:
      specifier: ^19.0.0
      version: 19.0.0
    react-dom:
      specifier: ^19.0.0
      version: 19.0.0
    react-icons:
      specifier: ^5.3.0
      version: 5.5.0
    react-use:
      specifier: ^17.5.1
      version: 17.6.0
    rimraf:
      specifier: ^6.0.1
      version: 6.0.1
    sass:
      specifier: ^1.85.0
      version: 1.85.0
    tsx:
      specifier: ^4.19.1
      version: 4.19.3
    typedoc:
      specifier: ^0.27.7
      version: 0.27.8
    typescript:
      specifier: ^5.7.3
      version: 5.7.3
    vite:
<<<<<<< HEAD
      specifier: ^6.2.4
      version: 6.2.5
=======
      specifier: ^6.2.6
      version: 6.2.6
>>>>>>> 03b035b5
    vite-plugin-eslint:
      specifier: ^1.8.1
      version: 1.8.1
    vitest:
      specifier: ^3.0.6
      version: 3.0.6

overrides:
  semver@<7.5.2: '>=7.5.2'
  tough-cookie@<4.1.3: '>=4.1.3'
  braces@<3.0.3: '>=3.0.3'
  ws@>=8.0.0 <8.17.1: '>=8.17.1'
  fast-loops@<1.1.4: '>=1.1.4'
  micromatch@<4.0.8: '>=4.0.8'
  vite-plugin-eslint>rollup: '>=3.29.5'
  cross-spawn@<7.0.5: '>=7.0.5'
  nanoid@<3.3.8: ^3.3.8
  esbuild@<0.25.0: '>=0.25.0'
  '@babel/runtime': '>=7.26.10'
  '@open-pioneer/base-theme': 3.1.0-dev-rich-text.20250408112706
  '@open-pioneer/chakra-integration': 3.1.0-dev-rich-text.20250408112706
  '@open-pioneer/core': 3.1.0-dev-rich-text.20250408112706
  '@open-pioneer/http': 3.1.0-dev-rich-text.20250408112706
  '@open-pioneer/integration': 3.1.0-dev-rich-text.20250408112706
  '@open-pioneer/notifier': 3.1.0-dev-rich-text.20250408112706
  '@open-pioneer/react-utils': 3.1.0-dev-rich-text.20250408112706
  '@open-pioneer/runtime-react-support': 3.1.0-dev-rich-text.20250408112706
  '@open-pioneer/runtime': 3.1.0-dev-rich-text.20250408112706
  '@open-pioneer/test-utils': 3.1.0-dev-rich-text.20250408112706

patchedDependencies:
  '@chakra-ui/hooks':
    hash: 0425e59e5963f540970162a0320f192637dd4f5e74c54014680d4dd4f2e5c16b
    path: patches/@chakra-ui__hooks.patch
  react-select:
    hash: 76074e6c05936addacb06b7e4bf08d0f5101ba64a00cae84d8c9ed60c62254de
    path: patches/react-select@5.8.0.patch

importers:

  .:
    devDependencies:
      '@open-pioneer/build-package-cli':
        specifier: 'catalog:'
        version: 3.0.0(sass@1.85.0)(typescript@5.7.3)
      '@open-pioneer/build-support':
        specifier: 'catalog:'
        version: 3.0.0
      '@open-pioneer/check-pnpm-duplicates':
        specifier: 'catalog:'
        version: 0.2.0(@pnpm/logger@1000.0.0)
      '@open-pioneer/vite-plugin-pioneer':
        specifier: 'catalog:'
<<<<<<< HEAD
        version: 4.0.0(@open-pioneer/runtime@3.1.0-dev-rich-text.20250408112706(@emotion/is-prop-valid@1.3.1)(@types/react@19.0.10)(typescript@5.7.3))(sass@1.85.0)(vite@6.2.5(@types/node@20.17.19)(sass@1.85.0)(tsx@4.19.3)(yaml@2.7.0))
=======
        version: 4.0.0(@open-pioneer/runtime@3.0.0(@types/react@19.0.10)(typescript@5.7.3))(sass@1.85.0)(vite@6.2.6(@types/node@20.17.19)(sass@1.85.0)(tsx@4.19.3)(yaml@2.7.0))
>>>>>>> 03b035b5
      '@testing-library/dom':
        specifier: 'catalog:'
        version: 10.4.0
      '@testing-library/jest-dom':
        specifier: 'catalog:'
        version: 6.6.3
      '@testing-library/react':
        specifier: 'catalog:'
        version: 16.2.0(@testing-library/dom@10.4.0)(@types/react-dom@19.0.4(@types/react@19.0.10))(@types/react@19.0.10)(react-dom@19.0.0(react@19.0.0))(react@19.0.0)
      '@testing-library/user-event':
        specifier: 'catalog:'
        version: 14.6.1(@testing-library/dom@10.4.0)
      '@types/js-yaml':
        specifier: 'catalog:'
        version: 4.0.9
      '@types/node':
        specifier: 'catalog:'
        version: 20.17.19
      '@types/react':
        specifier: 'catalog:'
        version: 19.0.10
      '@types/react-dom':
        specifier: 'catalog:'
        version: 19.0.4(@types/react@19.0.10)
      '@typescript-eslint/eslint-plugin':
        specifier: 'catalog:'
        version: 8.24.1(@typescript-eslint/parser@8.24.1(eslint@8.57.1)(typescript@5.7.3))(eslint@8.57.1)(typescript@5.7.3)
      '@typescript-eslint/parser':
        specifier: 'catalog:'
        version: 8.24.1(eslint@8.57.1)(typescript@5.7.3)
      '@vitejs/plugin-react-swc':
        specifier: 'catalog:'
        version: 3.8.0(vite@6.2.6(@types/node@20.17.19)(sass@1.85.0)(tsx@4.19.3)(yaml@2.7.0))
      eslint:
        specifier: 'catalog:'
        version: 8.57.1
      eslint-config-prettier:
        specifier: 'catalog:'
        version: 10.0.1(eslint@8.57.1)
      eslint-import-resolver-typescript:
        specifier: 'catalog:'
        version: 3.8.3(eslint-plugin-import@2.31.0)(eslint@8.57.1)
      eslint-plugin-header:
        specifier: 'catalog:'
        version: 3.1.1(eslint@8.57.1)
      eslint-plugin-import:
        specifier: 'catalog:'
        version: 2.31.0(@typescript-eslint/parser@8.24.1(eslint@8.57.1)(typescript@5.7.3))(eslint-import-resolver-typescript@3.8.3)(eslint@8.57.1)
      eslint-plugin-jsx-a11y:
        specifier: 'catalog:'
        version: 6.10.2(eslint@8.57.1)
      eslint-plugin-react:
        specifier: 'catalog:'
        version: 7.37.4(eslint@8.57.1)
      eslint-plugin-react-hooks:
        specifier: 'catalog:'
        version: 5.1.0(eslint@8.57.1)
      eslint-plugin-unused-imports:
        specifier: 'catalog:'
        version: 4.1.4(@typescript-eslint/eslint-plugin@8.24.1(@typescript-eslint/parser@8.24.1(eslint@8.57.1)(typescript@5.7.3))(eslint@8.57.1)(typescript@5.7.3))(eslint@8.57.1)
      fast-glob:
        specifier: 'catalog:'
        version: 3.3.3
      handlebars:
        specifier: 'catalog:'
        version: 4.7.8
      happy-dom:
        specifier: 'catalog:'
        version: 17.1.4
      husky:
        specifier: 'catalog:'
        version: 9.1.7
      js-yaml:
        specifier: 'catalog:'
        version: 4.1.0
      jsdom:
        specifier: 'catalog:'
        version: 26.0.0
      lint-staged:
        specifier: 'catalog:'
        version: 15.4.3
      prettier:
        specifier: 'catalog:'
        version: 3.5.2
      react:
        specifier: 'catalog:'
        version: 19.0.0
      rimraf:
        specifier: 'catalog:'
        version: 6.0.1
      sass:
        specifier: 'catalog:'
        version: 1.85.0
      tsx:
        specifier: 'catalog:'
        version: 4.19.3
      typedoc:
        specifier: 'catalog:'
        version: 0.27.8(typescript@5.7.3)
      typescript:
        specifier: 'catalog:'
        version: 5.7.3
      vite:
        specifier: 'catalog:'
        version: 6.2.6(@types/node@20.17.19)(sass@1.85.0)(tsx@4.19.3)(yaml@2.7.0)
      vite-plugin-eslint:
        specifier: 'catalog:'
        version: 1.8.1(eslint@8.57.1)(vite@6.2.6(@types/node@20.17.19)(sass@1.85.0)(tsx@4.19.3)(yaml@2.7.0))
      vitest:
        specifier: 'catalog:'
        version: 3.0.6(@types/node@20.17.19)(happy-dom@17.1.4)(jsdom@26.0.0)(sass@1.85.0)(tsx@4.19.3)(yaml@2.7.0)

  src/apps/empty:
    dependencies:
      '@open-pioneer/chakra-integration':
        specifier: 3.1.0-dev-rich-text.20250408112706
        version: 3.1.0-dev-rich-text.20250408112706(@emotion/is-prop-valid@1.3.1)(@types/react@19.0.10)
      '@open-pioneer/runtime':
        specifier: 3.1.0-dev-rich-text.20250408112706
        version: 3.1.0-dev-rich-text.20250408112706(@emotion/is-prop-valid@1.3.1)(@types/react@19.0.10)(typescript@5.7.3)
      sample-package:
        specifier: workspace:^
        version: link:../../packages/sample-package

  src/packages/sample-package:
    dependencies:
      '@open-pioneer/runtime':
        specifier: 3.1.0-dev-rich-text.20250408112706
        version: 3.1.0-dev-rich-text.20250408112706(@emotion/is-prop-valid@1.3.1)(@types/react@19.0.10)(typescript@5.7.3)
    devDependencies:
      '@open-pioneer/test-utils':
        specifier: 3.1.0-dev-rich-text.20250408112706
        version: 3.1.0-dev-rich-text.20250408112706(@emotion/is-prop-valid@1.3.1)(@types/react-dom@19.0.4(@types/react@19.0.10))(@types/react@19.0.10)(typescript@5.7.3)

  src/samples/i18n-howto/app:
    dependencies:
      '@open-pioneer/chakra-integration':
        specifier: 3.1.0-dev-rich-text.20250408112706
        version: 3.1.0-dev-rich-text.20250408112706(@emotion/is-prop-valid@1.3.1)(@types/react@19.0.10)
      '@open-pioneer/runtime':
        specifier: 3.1.0-dev-rich-text.20250408112706
        version: 3.1.0-dev-rich-text.20250408112706(@emotion/is-prop-valid@1.3.1)(@types/react@19.0.10)(typescript@5.7.3)

  src/samples/map-sample/ol-app:
    dependencies:
      '@chakra-ui/icons':
        specifier: 'catalog:'
        version: 2.2.4(@chakra-ui/react@2.10.6(@emotion/react@11.14.0(@types/react@19.0.10)(react@19.0.0))(@emotion/styled@11.14.0(@emotion/react@11.14.0(@types/react@19.0.10)(react@19.0.0))(@types/react@19.0.10)(react@19.0.0))(@types/react@19.0.10)(framer-motion@12.4.7(@emotion/is-prop-valid@1.3.1)(react-dom@19.0.0(react@19.0.0))(react@19.0.0))(react-dom@19.0.0(react@19.0.0))(react@19.0.0))(react@19.0.0)
      '@emotion/react':
        specifier: 'catalog:'
        version: 11.14.0(@types/react@19.0.10)(react@19.0.0)
      '@emotion/styled':
        specifier: 'catalog:'
        version: 11.14.0(@emotion/react@11.14.0(@types/react@19.0.10)(react@19.0.0))(@types/react@19.0.10)(react@19.0.0)
      '@open-pioneer/basemap-switcher':
        specifier: 'catalog:'
        version: 0.9.0(@chakra-ui/react@2.10.6(@emotion/react@11.14.0(@types/react@19.0.10)(react@19.0.0))(@emotion/styled@11.14.0(@emotion/react@11.14.0(@types/react@19.0.10)(react@19.0.0))(@types/react@19.0.10)(react@19.0.0))(@types/react@19.0.10)(framer-motion@12.4.7(@emotion/is-prop-valid@1.3.1)(react-dom@19.0.0(react@19.0.0))(react@19.0.0))(react-dom@19.0.0(react@19.0.0))(react@19.0.0))(@emotion/is-prop-valid@1.3.1)(@emotion/react@11.14.0(@types/react@19.0.10)(react@19.0.0))(@types/react@19.0.10)(react-dom@19.0.0(react@19.0.0))(typescript@5.7.3)
      '@open-pioneer/chakra-integration':
        specifier: 3.1.0-dev-rich-text.20250408112706
        version: 3.1.0-dev-rich-text.20250408112706(@emotion/is-prop-valid@1.3.1)(@types/react@19.0.10)
      '@open-pioneer/coordinate-viewer':
        specifier: 'catalog:'
        version: 0.9.0(@emotion/is-prop-valid@1.3.1)(@types/react@19.0.10)(typescript@5.7.3)
      '@open-pioneer/geolocation':
        specifier: 'catalog:'
        version: 0.9.0(@chakra-ui/react@2.10.6(@emotion/react@11.14.0(@types/react@19.0.10)(react@19.0.0))(@emotion/styled@11.14.0(@emotion/react@11.14.0(@types/react@19.0.10)(react@19.0.0))(@types/react@19.0.10)(react@19.0.0))(@types/react@19.0.10)(framer-motion@12.4.7(@emotion/is-prop-valid@1.3.1)(react-dom@19.0.0(react@19.0.0))(react@19.0.0))(react-dom@19.0.0(react@19.0.0))(react@19.0.0))(@emotion/is-prop-valid@1.3.1)(@types/react@19.0.10)(typescript@5.7.3)
      '@open-pioneer/map':
        specifier: 'catalog:'
        version: 0.9.0(@emotion/is-prop-valid@1.3.1)(@types/react@19.0.10)(typescript@5.7.3)
      '@open-pioneer/map-navigation':
        specifier: 'catalog:'
        version: 0.9.0(@emotion/is-prop-valid@1.3.1)(@types/react@19.0.10)(typescript@5.7.3)
      '@open-pioneer/map-ui-components':
        specifier: 'catalog:'
        version: 0.9.0(@emotion/is-prop-valid@1.3.1)(@types/react@19.0.10)
      '@open-pioneer/measurement':
        specifier: 'catalog:'
        version: 0.9.0(@emotion/is-prop-valid@1.3.1)(@types/react@19.0.10)(typescript@5.7.3)
      '@open-pioneer/notifier':
        specifier: 3.1.0-dev-rich-text.20250408112706
        version: 3.1.0-dev-rich-text.20250408112706(@chakra-ui/react@2.10.6(@emotion/react@11.14.0(@types/react@19.0.10)(react@19.0.0))(@emotion/styled@11.14.0(@emotion/react@11.14.0(@types/react@19.0.10)(react@19.0.0))(@types/react@19.0.10)(react@19.0.0))(@types/react@19.0.10)(framer-motion@12.4.7(@emotion/is-prop-valid@1.3.1)(react-dom@19.0.0(react@19.0.0))(react@19.0.0))(react-dom@19.0.0(react@19.0.0))(react@19.0.0))(@emotion/is-prop-valid@1.3.1)(@types/react@19.0.10)(typescript@5.7.3)
      '@open-pioneer/overview-map':
        specifier: 'catalog:'
        version: 0.9.0(@emotion/is-prop-valid@1.3.1)(@types/react@19.0.10)(typescript@5.7.3)
      '@open-pioneer/runtime':
        specifier: 3.1.0-dev-rich-text.20250408112706
        version: 3.1.0-dev-rich-text.20250408112706(@emotion/is-prop-valid@1.3.1)(@types/react@19.0.10)(typescript@5.7.3)
      '@open-pioneer/scale-bar':
        specifier: 'catalog:'
        version: 0.9.0(@emotion/is-prop-valid@1.3.1)(@types/react@19.0.10)(typescript@5.7.3)
      '@open-pioneer/scale-viewer':
        specifier: 'catalog:'
        version: 0.9.0(@emotion/is-prop-valid@1.3.1)(@types/react@19.0.10)(typescript@5.7.3)
      '@open-pioneer/theme':
        specifier: 'catalog:'
        version: 0.9.0(@emotion/is-prop-valid@1.3.1)(@types/react@19.0.10)(typescript@5.7.3)
      ol:
        specifier: 'catalog:'
        version: 10.4.0
      react:
        specifier: 'catalog:'
        version: 19.0.0
      react-dom:
        specifier: 'catalog:'
        version: 19.0.0(react@19.0.0)
      react-icons:
        specifier: 'catalog:'
        version: 5.5.0(react@19.0.0)
      react-use:
        specifier: 'catalog:'
        version: 17.6.0(react-dom@19.0.0(react@19.0.0))(react@19.0.0)

  support/disabled-package: {}

packages:

  '@adobe/css-tools@4.4.2':
    resolution: {integrity: sha512-baYZExFpsdkBNuvGKTKWCwKH57HRZLVtycZS05WTQNVOiXVSeAki3nU35zlRbToeMW8aHlJfyS+1C4BOv27q0A==}

  '@asamuzakjp/css-color@2.8.3':
    resolution: {integrity: sha512-GIc76d9UI1hCvOATjZPyHFmE5qhRccp3/zGfMPapK3jBi+yocEzp6BBB0UnfRYP9NP4FANqUZYb0hnfs3TM3hw==}

  '@babel/code-frame@7.26.2':
    resolution: {integrity: sha512-RJlIHRueQgwWitWgF8OdFYGZX328Ax5BCemNGlqHfplnRT9ESi8JkFlvaVYbS+UubVY6dpv87Fs2u5M29iNFVQ==}
    engines: {node: '>=6.9.0'}

  '@babel/generator@7.26.9':
    resolution: {integrity: sha512-kEWdzjOAUMW4hAyrzJ0ZaTOu9OmpyDIQicIh0zg0EEcEkYXZb2TjtBhnHi2ViX7PKwZqF4xwqfAm299/QMP3lg==}
    engines: {node: '>=6.9.0'}

  '@babel/helper-module-imports@7.25.9':
    resolution: {integrity: sha512-tnUA4RsrmflIM6W6RFTLFSXITtl0wKjgpnLgXyowocVPrbYrLUXSBXDgTs8BlbmIzIdlBySRQjINYs2BAkiLtw==}
    engines: {node: '>=6.9.0'}

  '@babel/helper-string-parser@7.25.9':
    resolution: {integrity: sha512-4A/SCr/2KLd5jrtOMFzaKjVtAei3+2r/NChoBNoZ3EyP/+GlhoaEGoWOZUmFmoITP7zOJyHIMm+DYRd8o3PvHA==}
    engines: {node: '>=6.9.0'}

  '@babel/helper-validator-identifier@7.25.9':
    resolution: {integrity: sha512-Ed61U6XJc3CVRfkERJWDz4dJwKe7iLmmJsbOGu9wSloNSFttHV0I8g6UAgb7qnK5ly5bGLPd4oXZlxCdANBOWQ==}
    engines: {node: '>=6.9.0'}

  '@babel/parser@7.26.9':
    resolution: {integrity: sha512-81NWa1njQblgZbQHxWHpxxCzNsa3ZwvFqpUg7P+NNUU6f3UU2jBEg4OlF/J6rl8+PQGh1q6/zWScd001YwcA5A==}
    engines: {node: '>=6.0.0'}
    hasBin: true

  '@babel/runtime@7.26.10':
    resolution: {integrity: sha512-2WJMeRQPHKSPemqk/awGrAiuFfzBmOIPXKizAsVhWH9YJqLZ0H+HS4c8loHGgW6utJ3E/ejXQUsiGaQy2NZ9Fw==}
    engines: {node: '>=6.9.0'}

  '@babel/template@7.26.9':
    resolution: {integrity: sha512-qyRplbeIpNZhmzOysF/wFMuP9sctmh2cFzRAZOn1YapxBsE1i9bJIY586R/WBLfLcmcBlM8ROBiQURnnNy+zfA==}
    engines: {node: '>=6.9.0'}

  '@babel/traverse@7.26.9':
    resolution: {integrity: sha512-ZYW7L+pL8ahU5fXmNbPF+iZFHCv5scFak7MZ9bwaRPLUhHh7QQEMjZUg0HevihoqCM5iSYHN61EyCoZvqC+bxg==}
    engines: {node: '>=6.9.0'}

  '@babel/types@7.26.9':
    resolution: {integrity: sha512-Y3IR1cRnOxOCDvMmNiym7XpXQ93iGDDPHx+Zj+NM+rg0fBaShfQLkg+hKPaZCEvg5N/LeCo4+Rj/i3FuJsIQaw==}
    engines: {node: '>=6.9.0'}

  '@chakra-ui/anatomy@2.3.6':
    resolution: {integrity: sha512-TjmjyQouIZzha/l8JxdBZN1pKZTj7sLpJ0YkFnQFyqHcbfWggW9jKWzY1E0VBnhtFz/xF3KC6UAVuZVSJx+y0g==}

  '@chakra-ui/hooks@2.4.4':
    resolution: {integrity: sha512-+gMwLIkabtddIL/GICU7JmnYtvfONP+fNiTfdYLV9/I1eyCz8igKgLmFJOGM6F+BpUev6hh+/+DX5ezGQ9VTbQ==}
    peerDependencies:
      react: '>=18'

  '@chakra-ui/icons@2.2.4':
    resolution: {integrity: sha512-l5QdBgwrAg3Sc2BRqtNkJpfuLw/pWRDwwT58J6c4PqQT6wzXxyNa8Q0PForu1ltB5qEiFb1kxr/F/HO1EwNa6g==}
    peerDependencies:
      '@chakra-ui/react': '>=2.0.0'
      react: '>=18'

  '@chakra-ui/react@2.10.6':
    resolution: {integrity: sha512-9cdzcUR3LV3E2as0QhZhHAH5qjbyspV12kU1E1Ibcv6/uKUi6bIfPfMSC6R/Tw8Beqhn2ClJFPqjtXzL+C0knQ==}
    peerDependencies:
      '@emotion/react': '>=11'
      '@emotion/styled': '>=11'
      framer-motion: '>=4.0.0'
      react: '>=18'
      react-dom: '>=18'

  '@chakra-ui/styled-system@2.12.2':
    resolution: {integrity: sha512-BlQ7i3+GYC0S0c72B+paa0sYo+QeNSMfz6fwQRFsc8A5Aax9i9lSdRL+vwJVC+k6r/0HWfRwk016R2RD2ihEwQ==}

  '@chakra-ui/theme-tools@2.2.8':
    resolution: {integrity: sha512-X2i2qgkG+k3DQfh/adn3zzM4Ty8QrGobVPjMl9rMrEYq3ac+pur6KVdVHy/SwwoPvB6S4i84uq7y35+KbJan9g==}
    peerDependencies:
      '@chakra-ui/styled-system': '>=2.0.0'

  '@chakra-ui/theme@3.4.8':
    resolution: {integrity: sha512-ZLMP2Gek38ZTIlj+sMZLsd1TW27yVdmUKMfBmjsr1psAeOa5bDBLKDszICjhEqk7gAbiWB7jr1/HzBXid4kduQ==}
    peerDependencies:
      '@chakra-ui/styled-system': '>=2.8.0'

  '@chakra-ui/utils@2.2.4':
    resolution: {integrity: sha512-nRpR9SnX7aLcJx7lKu8kgQWxdJso1oR/78HcBI+mzidvWdTykbTGdm5Q2R7S0PVH1IFBzBTgi6TiAjHvu96auA==}
    peerDependencies:
      react: '>=16.8.0'

  '@conterra/reactivity-core@0.4.4':
    resolution: {integrity: sha512-T4f+zzn/EjvYl6TIfmkbQLWTtWAV9Pe5UepRs1455Z692lfVDOKjRJK2wy1i3GN0SUBBDkKh169uaLswnfaPvQ==}

  '@csstools/color-helpers@5.0.2':
    resolution: {integrity: sha512-JqWH1vsgdGcw2RR6VliXXdA0/59LttzlU8UlRT/iUUsEeWfYq8I+K0yhihEUTTHLRm1EXvpsCx3083EU15ecsA==}
    engines: {node: '>=18'}

  '@csstools/css-calc@2.1.2':
    resolution: {integrity: sha512-TklMyb3uBB28b5uQdxjReG4L80NxAqgrECqLZFQbyLekwwlcDDS8r3f07DKqeo8C4926Br0gf/ZDe17Zv4wIuw==}
    engines: {node: '>=18'}
    peerDependencies:
      '@csstools/css-parser-algorithms': ^3.0.4
      '@csstools/css-tokenizer': ^3.0.3

  '@csstools/css-color-parser@3.0.8':
    resolution: {integrity: sha512-pdwotQjCCnRPuNi06jFuP68cykU1f3ZWExLe/8MQ1LOs8Xq+fTkYgd+2V8mWUWMrOn9iS2HftPVaMZDaXzGbhQ==}
    engines: {node: '>=18'}
    peerDependencies:
      '@csstools/css-parser-algorithms': ^3.0.4
      '@csstools/css-tokenizer': ^3.0.3

  '@csstools/css-parser-algorithms@3.0.4':
    resolution: {integrity: sha512-Up7rBoV77rv29d3uKHUIVubz1BTcgyUK72IvCQAbfbMv584xHcGKCKbWh7i8hPrRJ7qU4Y8IO3IY9m+iTB7P3A==}
    engines: {node: '>=18'}
    peerDependencies:
      '@csstools/css-tokenizer': ^3.0.3

  '@csstools/css-tokenizer@3.0.3':
    resolution: {integrity: sha512-UJnjoFsmxfKUdNYdWgOB0mWUypuLvAfQPH1+pyvRJs6euowbFkFC6P13w1l8mJyi3vxYMxc9kld5jZEGRQs6bw==}
    engines: {node: '>=18'}

  '@emotion/babel-plugin@11.13.5':
    resolution: {integrity: sha512-pxHCpT2ex+0q+HH91/zsdHkw/lXd468DIN2zvfvLtPKLLMo6gQj7oLObq8PhkrxOZb/gGCq03S3Z7PDhS8pduQ==}

  '@emotion/cache@11.14.0':
    resolution: {integrity: sha512-L/B1lc/TViYk4DcpGxtAVbx0ZyiKM5ktoIyafGkH6zg/tj+mA+NE//aPYKG0k8kCHSHVJrpLpcAlOBEXQ3SavA==}

  '@emotion/hash@0.9.2':
    resolution: {integrity: sha512-MyqliTZGuOm3+5ZRSaaBGP3USLw6+EGykkwZns2EPC5g8jJ4z9OrdZY9apkl3+UP9+sdz76YYkwCKP5gh8iY3g==}

  '@emotion/is-prop-valid@1.3.1':
    resolution: {integrity: sha512-/ACwoqx7XQi9knQs/G0qKvv5teDMhD7bXYns9N/wM8ah8iNb8jZ2uNO0YOgiq2o2poIvVtJS2YALasQuMSQ7Kw==}

  '@emotion/memoize@0.9.0':
    resolution: {integrity: sha512-30FAj7/EoJ5mwVPOWhAyCX+FPfMDrVecJAM+Iw9NRoSl4BBAQeqj4cApHHUXOVvIPgLVDsCFoz/hGD+5QQD1GQ==}

  '@emotion/react@11.14.0':
    resolution: {integrity: sha512-O000MLDBDdk/EohJPFUqvnp4qnHeYkVP5B0xEG0D/L7cOKP9kefu2DXn8dj74cQfsEzUqh+sr1RzFqiL1o+PpA==}
    peerDependencies:
      '@types/react': '*'
      react: '>=16.8.0'
    peerDependenciesMeta:
      '@types/react':
        optional: true

  '@emotion/serialize@1.3.3':
    resolution: {integrity: sha512-EISGqt7sSNWHGI76hC7x1CksiXPahbxEOrC5RjmFRJTqLyEK9/9hZvBbiYn70dw4wuwMKiEMCUlR6ZXTSWQqxA==}

  '@emotion/sheet@1.4.0':
    resolution: {integrity: sha512-fTBW9/8r2w3dXWYM4HCB1Rdp8NLibOw2+XELH5m5+AkWiL/KqYX6dc0kKYlaYyKjrQ6ds33MCdMPEwgs2z1rqg==}

  '@emotion/styled@11.14.0':
    resolution: {integrity: sha512-XxfOnXFffatap2IyCeJyNov3kiDQWoR08gPUQxvbL7fxKryGBKUZUkG6Hz48DZwVrJSVh9sJboyV1Ds4OW6SgA==}
    peerDependencies:
      '@emotion/react': ^11.0.0-rc.0
      '@types/react': '*'
      react: '>=16.8.0'
    peerDependenciesMeta:
      '@types/react':
        optional: true

  '@emotion/unitless@0.10.0':
    resolution: {integrity: sha512-dFoMUuQA20zvtVTuxZww6OHoJYgrzfKM1t52mVySDJnMSEa08ruEvdYQbhvyu6soU+NeLVd3yKfTfT0NeV6qGg==}

  '@emotion/use-insertion-effect-with-fallbacks@1.2.0':
    resolution: {integrity: sha512-yJMtVdH59sxi/aVJBpk9FQq+OR8ll5GT8oWd57UpeaKEVGab41JWaCFA7FRLoMLloOZF/c/wsPoe+bfGmRKgDg==}
    peerDependencies:
      react: '>=16.8.0'

  '@emotion/utils@1.4.2':
    resolution: {integrity: sha512-3vLclRofFziIa3J2wDh9jjbkUz9qk5Vi3IZ/FSTKViB0k+ef0fPV7dYrUIugbgupYDx7v9ud/SjrtEP8Y4xLoA==}

  '@emotion/weak-memoize@0.4.0':
    resolution: {integrity: sha512-snKqtPW01tN0ui7yu9rGv69aJXr/a/Ywvl11sUjNtEcRc+ng/mQriFL0wLXMef74iHa/EkftbDzU9F8iFbH+zg==}

  '@esbuild/aix-ppc64@0.25.0':
    resolution: {integrity: sha512-O7vun9Sf8DFjH2UtqK8Ku3LkquL9SZL8OLY1T5NZkA34+wG3OQF7cl4Ql8vdNzM6fzBbYfLaiRLIOZ+2FOCgBQ==}
    engines: {node: '>=18'}
    cpu: [ppc64]
    os: [aix]

  '@esbuild/android-arm64@0.25.0':
    resolution: {integrity: sha512-grvv8WncGjDSyUBjN9yHXNt+cq0snxXbDxy5pJtzMKGmmpPxeAmAhWxXI+01lU5rwZomDgD3kJwulEnhTRUd6g==}
    engines: {node: '>=18'}
    cpu: [arm64]
    os: [android]

  '@esbuild/android-arm@0.25.0':
    resolution: {integrity: sha512-PTyWCYYiU0+1eJKmw21lWtC+d08JDZPQ5g+kFyxP0V+es6VPPSUhM6zk8iImp2jbV6GwjX4pap0JFbUQN65X1g==}
    engines: {node: '>=18'}
    cpu: [arm]
    os: [android]

  '@esbuild/android-x64@0.25.0':
    resolution: {integrity: sha512-m/ix7SfKG5buCnxasr52+LI78SQ+wgdENi9CqyCXwjVR2X4Jkz+BpC3le3AoBPYTC9NHklwngVXvbJ9/Akhrfg==}
    engines: {node: '>=18'}
    cpu: [x64]
    os: [android]

  '@esbuild/darwin-arm64@0.25.0':
    resolution: {integrity: sha512-mVwdUb5SRkPayVadIOI78K7aAnPamoeFR2bT5nszFUZ9P8UpK4ratOdYbZZXYSqPKMHfS1wdHCJk1P1EZpRdvw==}
    engines: {node: '>=18'}
    cpu: [arm64]
    os: [darwin]

  '@esbuild/darwin-x64@0.25.0':
    resolution: {integrity: sha512-DgDaYsPWFTS4S3nWpFcMn/33ZZwAAeAFKNHNa1QN0rI4pUjgqf0f7ONmXf6d22tqTY+H9FNdgeaAa+YIFUn2Rg==}
    engines: {node: '>=18'}
    cpu: [x64]
    os: [darwin]

  '@esbuild/freebsd-arm64@0.25.0':
    resolution: {integrity: sha512-VN4ocxy6dxefN1MepBx/iD1dH5K8qNtNe227I0mnTRjry8tj5MRk4zprLEdG8WPyAPb93/e4pSgi1SoHdgOa4w==}
    engines: {node: '>=18'}
    cpu: [arm64]
    os: [freebsd]

  '@esbuild/freebsd-x64@0.25.0':
    resolution: {integrity: sha512-mrSgt7lCh07FY+hDD1TxiTyIHyttn6vnjesnPoVDNmDfOmggTLXRv8Id5fNZey1gl/V2dyVK1VXXqVsQIiAk+A==}
    engines: {node: '>=18'}
    cpu: [x64]
    os: [freebsd]

  '@esbuild/linux-arm64@0.25.0':
    resolution: {integrity: sha512-9QAQjTWNDM/Vk2bgBl17yWuZxZNQIF0OUUuPZRKoDtqF2k4EtYbpyiG5/Dk7nqeK6kIJWPYldkOcBqjXjrUlmg==}
    engines: {node: '>=18'}
    cpu: [arm64]
    os: [linux]

  '@esbuild/linux-arm@0.25.0':
    resolution: {integrity: sha512-vkB3IYj2IDo3g9xX7HqhPYxVkNQe8qTK55fraQyTzTX/fxaDtXiEnavv9geOsonh2Fd2RMB+i5cbhu2zMNWJwg==}
    engines: {node: '>=18'}
    cpu: [arm]
    os: [linux]

  '@esbuild/linux-ia32@0.25.0':
    resolution: {integrity: sha512-43ET5bHbphBegyeqLb7I1eYn2P/JYGNmzzdidq/w0T8E2SsYL1U6un2NFROFRg1JZLTzdCoRomg8Rvf9M6W6Gg==}
    engines: {node: '>=18'}
    cpu: [ia32]
    os: [linux]

  '@esbuild/linux-loong64@0.25.0':
    resolution: {integrity: sha512-fC95c/xyNFueMhClxJmeRIj2yrSMdDfmqJnyOY4ZqsALkDrrKJfIg5NTMSzVBr5YW1jf+l7/cndBfP3MSDpoHw==}
    engines: {node: '>=18'}
    cpu: [loong64]
    os: [linux]

  '@esbuild/linux-mips64el@0.25.0':
    resolution: {integrity: sha512-nkAMFju7KDW73T1DdH7glcyIptm95a7Le8irTQNO/qtkoyypZAnjchQgooFUDQhNAy4iu08N79W4T4pMBwhPwQ==}
    engines: {node: '>=18'}
    cpu: [mips64el]
    os: [linux]

  '@esbuild/linux-ppc64@0.25.0':
    resolution: {integrity: sha512-NhyOejdhRGS8Iwv+KKR2zTq2PpysF9XqY+Zk77vQHqNbo/PwZCzB5/h7VGuREZm1fixhs4Q/qWRSi5zmAiO4Fw==}
    engines: {node: '>=18'}
    cpu: [ppc64]
    os: [linux]

  '@esbuild/linux-riscv64@0.25.0':
    resolution: {integrity: sha512-5S/rbP5OY+GHLC5qXp1y/Mx//e92L1YDqkiBbO9TQOvuFXM+iDqUNG5XopAnXoRH3FjIUDkeGcY1cgNvnXp/kA==}
    engines: {node: '>=18'}
    cpu: [riscv64]
    os: [linux]

  '@esbuild/linux-s390x@0.25.0':
    resolution: {integrity: sha512-XM2BFsEBz0Fw37V0zU4CXfcfuACMrppsMFKdYY2WuTS3yi8O1nFOhil/xhKTmE1nPmVyvQJjJivgDT+xh8pXJA==}
    engines: {node: '>=18'}
    cpu: [s390x]
    os: [linux]

  '@esbuild/linux-x64@0.25.0':
    resolution: {integrity: sha512-9yl91rHw/cpwMCNytUDxwj2XjFpxML0y9HAOH9pNVQDpQrBxHy01Dx+vaMu0N1CKa/RzBD2hB4u//nfc+Sd3Cw==}
    engines: {node: '>=18'}
    cpu: [x64]
    os: [linux]

  '@esbuild/netbsd-arm64@0.25.0':
    resolution: {integrity: sha512-RuG4PSMPFfrkH6UwCAqBzauBWTygTvb1nxWasEJooGSJ/NwRw7b2HOwyRTQIU97Hq37l3npXoZGYMy3b3xYvPw==}
    engines: {node: '>=18'}
    cpu: [arm64]
    os: [netbsd]

  '@esbuild/netbsd-x64@0.25.0':
    resolution: {integrity: sha512-jl+qisSB5jk01N5f7sPCsBENCOlPiS/xptD5yxOx2oqQfyourJwIKLRA2yqWdifj3owQZCL2sn6o08dBzZGQzA==}
    engines: {node: '>=18'}
    cpu: [x64]
    os: [netbsd]

  '@esbuild/openbsd-arm64@0.25.0':
    resolution: {integrity: sha512-21sUNbq2r84YE+SJDfaQRvdgznTD8Xc0oc3p3iW/a1EVWeNj/SdUCbm5U0itZPQYRuRTW20fPMWMpcrciH2EJw==}
    engines: {node: '>=18'}
    cpu: [arm64]
    os: [openbsd]

  '@esbuild/openbsd-x64@0.25.0':
    resolution: {integrity: sha512-2gwwriSMPcCFRlPlKx3zLQhfN/2WjJ2NSlg5TKLQOJdV0mSxIcYNTMhk3H3ulL/cak+Xj0lY1Ym9ysDV1igceg==}
    engines: {node: '>=18'}
    cpu: [x64]
    os: [openbsd]

  '@esbuild/sunos-x64@0.25.0':
    resolution: {integrity: sha512-bxI7ThgLzPrPz484/S9jLlvUAHYMzy6I0XiU1ZMeAEOBcS0VePBFxh1JjTQt3Xiat5b6Oh4x7UC7IwKQKIJRIg==}
    engines: {node: '>=18'}
    cpu: [x64]
    os: [sunos]

  '@esbuild/win32-arm64@0.25.0':
    resolution: {integrity: sha512-ZUAc2YK6JW89xTbXvftxdnYy3m4iHIkDtK3CLce8wg8M2L+YZhIvO1DKpxrd0Yr59AeNNkTiic9YLf6FTtXWMw==}
    engines: {node: '>=18'}
    cpu: [arm64]
    os: [win32]

  '@esbuild/win32-ia32@0.25.0':
    resolution: {integrity: sha512-eSNxISBu8XweVEWG31/JzjkIGbGIJN/TrRoiSVZwZ6pkC6VX4Im/WV2cz559/TXLcYbcrDN8JtKgd9DJVIo8GA==}
    engines: {node: '>=18'}
    cpu: [ia32]
    os: [win32]

  '@esbuild/win32-x64@0.25.0':
    resolution: {integrity: sha512-ZENoHJBxA20C2zFzh6AI4fT6RraMzjYw4xKWemRTRmRVtN9c5DcH9r/f2ihEkMjOW5eGgrwCslG/+Y/3bL+DHQ==}
    engines: {node: '>=18'}
    cpu: [x64]
    os: [win32]

  '@eslint-community/eslint-utils@4.4.1':
    resolution: {integrity: sha512-s3O3waFUrMV8P/XaF/+ZTp1X9XBZW1a4B97ZnjQF2KYWaFD2A8KyFBsrsfSjEmjn3RGWAIuvlneuZm3CUK3jbA==}
    engines: {node: ^12.22.0 || ^14.17.0 || >=16.0.0}
    peerDependencies:
      eslint: ^6.0.0 || ^7.0.0 || >=8.0.0

  '@eslint-community/regexpp@4.12.1':
    resolution: {integrity: sha512-CCZCDJuduB9OUkFkY2IgppNZMi2lBQgD2qzwXkEia16cge2pijY/aXi96CJMquDMn3nJdlPV1A5KrJEXwfLNzQ==}
    engines: {node: ^12.0.0 || ^14.0.0 || >=16.0.0}

  '@eslint/eslintrc@2.1.4':
    resolution: {integrity: sha512-269Z39MS6wVJtsoUl10L60WdkhJVdPG24Q4eZTH3nnF6lpvSShEK3wQjDX9JRWAUPvPh7COouPpU9IrqaZFvtQ==}
    engines: {node: ^12.22.0 || ^14.17.0 || >=16.0.0}

  '@eslint/js@8.57.1':
    resolution: {integrity: sha512-d9zaMRSTIKDLhctzH12MtXvJKSSUhaHcjV+2Z+GK+EEY7XKpP5yR4x+N3TAcHTcu963nIr+TMcCb4DBCYX1z6Q==}
    engines: {node: ^12.22.0 || ^14.17.0 || >=16.0.0}

  '@floating-ui/core@1.6.9':
    resolution: {integrity: sha512-uMXCuQ3BItDUbAMhIXw7UPXRfAlOAvZzdK9BWpE60MCn+Svt3aLn9jsPTi/WNGlRUu2uI0v5S7JiIUsbsvh3fw==}

  '@floating-ui/dom@1.6.13':
    resolution: {integrity: sha512-umqzocjDgNRGTuO7Q8CU32dkHkECqI8ZdMZ5Swb6QAM0t5rnlrN3lGo1hdpscRd3WS8T6DKYK4ephgIH9iRh3w==}

  '@floating-ui/utils@0.2.9':
    resolution: {integrity: sha512-MDWhGtE+eHw5JW7lq4qhc5yRLS11ERl1c7Z6Xd0a58DozHES6EnNNwUWbMiG4J9Cgj053Bhk8zvlhFYKVhULwg==}

  '@formatjs/ecma402-abstract@2.3.3':
    resolution: {integrity: sha512-pJT1OkhplSmvvr6i3CWTPvC/FGC06MbN5TNBfRO6Ox62AEz90eMq+dVvtX9Bl3jxCEkS0tATzDarRZuOLw7oFg==}

  '@formatjs/fast-memoize@2.2.6':
    resolution: {integrity: sha512-luIXeE2LJbQnnzotY1f2U2m7xuQNj2DA8Vq4ce1BY9ebRZaoPB1+8eZ6nXpLzsxuW5spQxr7LdCg+CApZwkqkw==}

  '@formatjs/icu-messageformat-parser@2.11.1':
    resolution: {integrity: sha512-o0AhSNaOfKoic0Sn1GkFCK4MxdRsw7mPJ5/rBpIqdvcC7MIuyUSW8WChUEvrK78HhNpYOgqCQbINxCTumJLzZA==}

  '@formatjs/icu-skeleton-parser@1.8.13':
    resolution: {integrity: sha512-N/LIdTvVc1TpJmMt2jVg0Fr1F7Q1qJPdZSCs19unMskCmVQ/sa0H9L8PWt13vq+gLdLg1+pPsvBLydL1Apahjg==}

  '@formatjs/intl-localematcher@0.6.0':
    resolution: {integrity: sha512-4rB4g+3hESy1bHSBG3tDFaMY2CH67iT7yne1e+0CLTsGLDcmoEWWpJjjpWVaYgYfYuohIRuo0E+N536gd2ZHZA==}

  '@formatjs/intl@3.1.4':
    resolution: {integrity: sha512-MBwjnRtDG+E3/QauEi2swZqikDQJjrP9vH6Hl1EtGVsQFZUAWsljtXaz2s1KBrtQEtFDJ0y/mGBHEdFwcUsvqQ==}
    peerDependencies:
      typescript: '5'
    peerDependenciesMeta:
      typescript:
        optional: true

  '@gerrit0/mini-shiki@1.27.2':
    resolution: {integrity: sha512-GeWyHz8ao2gBiUW4OJnQDxXQnFgZQwwQk05t/CVVgNBN7/rK8XZ7xY6YhLVv9tH3VppWWmr9DCl3MwemB/i+Og==}

  '@humanwhocodes/config-array@0.13.0':
    resolution: {integrity: sha512-DZLEEqFWQFiyK6h5YIeynKx7JlvCYWL0cImfSRXZ9l4Sg2efkFGTuFf6vzXjK1cq6IYkU+Eg/JizXw+TD2vRNw==}
    engines: {node: '>=10.10.0'}
    deprecated: Use @eslint/config-array instead

  '@humanwhocodes/module-importer@1.0.1':
    resolution: {integrity: sha512-bxveV4V8v5Yb4ncFTT3rPSgZBOpCkjfK0y4oVVVJwIuDVBRMDXrPyXRL988i5ap9m9bnyEEjWfm5WkBmtffLfA==}
    engines: {node: '>=12.22'}

  '@humanwhocodes/object-schema@2.0.3':
    resolution: {integrity: sha512-93zYdMES/c1D69yZiKDBj0V24vqNzB/koF26KPaagAfd3P/4gUlh3Dys5ogAK+Exi9QyzlD8x/08Zt7wIKcDcA==}
    deprecated: Use @eslint/object-schema instead

  '@isaacs/cliui@8.0.2':
    resolution: {integrity: sha512-O8jcjabXaleOG9DQ0+ARXWZBTfnP4WNAqzuiJK7ll44AmxGKv/J2M4TPjxjY3znBCfvBXFzucm1twdyFybFqEA==}
    engines: {node: '>=12'}

  '@jridgewell/gen-mapping@0.3.8':
    resolution: {integrity: sha512-imAbBGkb+ebQyxKgzv5Hu2nmROxoDOXHh80evxdoXNOrvAnVx7zimzc1Oo5h9RlfV4vPXaE2iM5pOFbvOCClWA==}
    engines: {node: '>=6.0.0'}

  '@jridgewell/resolve-uri@3.1.2':
    resolution: {integrity: sha512-bRISgCIjP20/tbWSPWMEi54QVPRZExkuD9lJL+UIxUKtwVJA8wW1Trb1jMs1RFXo1CBTNZ/5hpC9QvmKWdopKw==}
    engines: {node: '>=6.0.0'}

  '@jridgewell/set-array@1.2.1':
    resolution: {integrity: sha512-R8gLRTZeyp03ymzP/6Lil/28tGeGEzhx1q2k703KGWRAI1VdvPIXdG70VJc2pAMw3NA6JKL5hhFu1sJX0Mnn/A==}
    engines: {node: '>=6.0.0'}

  '@jridgewell/sourcemap-codec@1.5.0':
    resolution: {integrity: sha512-gv3ZRaISU3fjPAgNsriBRqGWQL6quFx04YMPW/zD8XMLsU32mhCCbfbO6KZFLjvYpCZ8zyDEgqsgf+PwPaM7GQ==}

  '@jridgewell/trace-mapping@0.3.25':
    resolution: {integrity: sha512-vNk6aEwybGtawWmy/PzwnGDOjCkLWSD2wqvjGGAgOAwCGWySYXfYoxt00IJkTF+8Lb57DwOb3Aa0o9CApepiYQ==}

  '@nodelib/fs.scandir@2.1.5':
    resolution: {integrity: sha512-vq24Bq3ym5HEQm2NKCr3yXDwjc7vTsEThRDnkp2DK9p1uqLR+DHurm/NOTo0KG7HYHU7eppKZj3MyqYuMBf62g==}
    engines: {node: '>= 8'}

  '@nodelib/fs.stat@2.0.5':
    resolution: {integrity: sha512-RkhPPp2zrqDAQA/2jNhnztcPAlv64XdhIp7a7454A5ovI7Bukxgt7MX7udwAu3zg1DcpPU0rz3VV1SeaqvY4+A==}
    engines: {node: '>= 8'}

  '@nodelib/fs.walk@1.2.8':
    resolution: {integrity: sha512-oGB+UxlgWcgQkgwo8GcEGwemoTFt3FIO9ababBmaGwXIoBKZ+GTy0pP185beGg7Llih/NSHSV2XAs1lnznocSg==}
    engines: {node: '>= 8'}

  '@nolyfill/is-core-module@1.0.39':
    resolution: {integrity: sha512-nn5ozdjYQpUCZlWGuxcJY/KpxkWQs4DcbMCmKojjyrYDEAGy4Ce19NN4v5MduafTwJlbKc99UA8YhSVqq9yPZA==}
    engines: {node: '>=12.4.0'}

  '@open-pioneer/base-theme@3.1.0-dev-rich-text.20250408112706':
    resolution: {integrity: sha512-XTkdNxf1L1+iWDJLr1XJ0E+dCqzodsRvfyWLzXipMQZKlhn0nP68OWlbi11otwY00oCsHNvIB7zDCdzEYD7fwQ==}

  '@open-pioneer/basemap-switcher@0.9.0':
    resolution: {integrity: sha512-hXK2jLkXwQjxvRmytNmyY1qGk1PoEHH5H/ZnL+H5lZAsdderHnHneVDe2HK6ZLAOVlD6PG4Nid4Lz9/qmNnHaw==}

  '@open-pioneer/build-common@3.0.0':
    resolution: {integrity: sha512-cezIFcvjeEknQhOChC958b6lpSiPm0WyZLcflLqRtkTP81YNkV3UmSlPpf/AxiHNdqGszxXtqRRDww8NOYquNA==}
    engines: {node: '>= 20'}

  '@open-pioneer/build-package-cli@3.0.0':
    resolution: {integrity: sha512-cTVgkrkKV5fj8j+LDvZ26XSFhCyf2L2biyAt50DhBkPl03wTiw7v0KRCG530LBSk1kbboMuFtKU8R/C6SBcfPg==}
    engines: {node: '>= 20'}
    hasBin: true

  '@open-pioneer/build-package@4.0.0':
    resolution: {integrity: sha512-xLnWsK76tMLRPZcF4L68ER+lHMnFw8acsWpAYh2XY1Wh0IM7qoFSpvksAcTY3PAQIWzBMd/vOJ1iYfq9bkLMuA==}
    engines: {node: '>= 20'}
    peerDependencies:
      sass: '*'
      typescript: '*'
    peerDependenciesMeta:
      sass:
        optional: true
      typescript:
        optional: true

  '@open-pioneer/build-support@3.0.0':
    resolution: {integrity: sha512-6uZcWpVCSNmiekOk3puo9bWel4sLPeaIWwpMCLfLZHN/sevJv3w6LxyLgHUpRQh2aHoFPZBMYb9CfsVoM4pOug==}
    engines: {node: '>= 20'}

  '@open-pioneer/chakra-integration@3.1.0-dev-rich-text.20250408112706':
    resolution: {integrity: sha512-zHJHHtsCkAAzE6jHpB0PjNFnbSjXJgyJW7Z3soGa5mss6r3N631BX1JOlovXvhv/tN7aaFrR1scQ6WOt5csyjA==}

  '@open-pioneer/check-pnpm-duplicates@0.2.0':
    resolution: {integrity: sha512-6XKmvVOAPpBav/d41o9p6i0R8RjxsrzK1/xDe4laV9wIftUGYhVB6dSBSESvURdJ7e0bQq9pNKPzAbhC7jOj2Q==}
    engines: {node: '>= 20'}
    hasBin: true

  '@open-pioneer/coordinate-viewer@0.9.0':
    resolution: {integrity: sha512-jAPY9lkTcwyzx2GqyVNSRiyjSBUeVLGsWxfEQlI+Luj9DuQAlH7Hv0IMo6dTIdSkXdadfof1N3XHUcTlmNWOzA==}

  '@open-pioneer/core@3.1.0-dev-rich-text.20250408112706':
    resolution: {integrity: sha512-VeQ3ATa3xzTpywMG4YF6om2gGm8aTrXhlePnlz5DgfcNtaDLnEo4VnK1eWPdQpuv/8sGgvjKbwZgZVPc9S5xig==}

  '@open-pioneer/geolocation@0.9.0':
    resolution: {integrity: sha512-161OqaJrduMw8QPq3I08ii9RYr8kGjhTaxAcuKgmAoWgvbxyjPyeZTS+8/jKRsKh/2bkt4ik4dqFQSVCMRxvTg==}

  '@open-pioneer/http@3.1.0-dev-rich-text.20250408112706':
    resolution: {integrity: sha512-GpOdTgu/7HS5zVTjV3Sq9jv9940AbPpZKo7UIlKSQ35GL6SVomX+0jfrTC8uSeDLZRtmFyQgUk+RLUXlSsGwuQ==}

  '@open-pioneer/map-navigation@0.9.0':
    resolution: {integrity: sha512-fe+JNeMJSHDvUXuuIc9JSzXfBUfoZE+1R3K9azH5/rI89sm3CE7A053QEXbWAgRbpQ3b9QD8wPDc3vIWF/wlig==}

  '@open-pioneer/map-ui-components@0.9.0':
    resolution: {integrity: sha512-Dq1xQbOorEQmmw3E2/crU28qTHERtNaSKk83n3QqErpB0us/K/h4ypbBi7QdXQzDGW3Q1JqCeSvAoDqzFr2F6g==}

  '@open-pioneer/map@0.9.0':
    resolution: {integrity: sha512-wkfPLolcRHJ5dEHAGrNVMaWW0MHLPI3w/7pHhV1rB++1irFg79MLwcahW6rLhSUDMDsFVahkIMMl8yEm3EKNEQ==}

  '@open-pioneer/measurement@0.9.0':
    resolution: {integrity: sha512-YJ43yIHNJ/lxkQDix6ZnlLWgMES36Y8Pra9DEcIlyE+WS4vJZKgSX+CxjVcRQeEwtAzA20H3/bn5GfDqWjKsMQ==}

  '@open-pioneer/notifier@3.1.0-dev-rich-text.20250408112706':
    resolution: {integrity: sha512-rcndOSqSlEWuDKhi1mHTDIksQqybopmGd0ECj9nU4K0orpTV9wWWn74gyqYTxZjGcHCUjwJJoOCMClBOWpllsw==}

  '@open-pioneer/overview-map@0.9.0':
    resolution: {integrity: sha512-/31tkoPvhVi1syvB+YIsU1BAAixAon46mQ7iRKTM6z4w9XGnp1rTH3ydlwop5QP3eiIl75h6ZhGo3BwXAl95FQ==}

  '@open-pioneer/react-utils@3.1.0-dev-rich-text.20250408112706':
    resolution: {integrity: sha512-8/TWvA8pt/U4WqR1GJj7+sYPiCV1kFSIru7MzbVMozgc/uMHDETW0fdZXclyRhwxq4BdKtZ4KPJ1rkwFH01WkA==}

  '@open-pioneer/reactivity@3.0.0':
    resolution: {integrity: sha512-NSyT2EGYMR7BGpxJit2rovRCUed+xUan6WOKXLUtnQomnlZ2Ew3O1JI3ZGDqri0MxXec0UiIAUVX3VcYus5Rnw==}

  '@open-pioneer/runtime-react-support@3.1.0-dev-rich-text.20250408112706':
    resolution: {integrity: sha512-0tzUvQ5CmLmvbJQe6kEYOeTb3I6u86K2A59rt6SgOmR6zjQ2uxwQTFRnuZmd2u+Ys1kxei50075cluR5Dt3eWg==}

  '@open-pioneer/runtime@3.1.0-dev-rich-text.20250408112706':
    resolution: {integrity: sha512-QS3Bf6YLu0ZmS0KpbxrUOPs+15HESeoXI44z50Fit967md4nbw1Z+lHFGW/frnIKlRIDHRobYIw6ymhfMej8AQ==}

  '@open-pioneer/scale-bar@0.9.0':
    resolution: {integrity: sha512-eKCZb4/XAGviBYKXBEQnHtgWsYAlrE8jYvKyGOn+KGIp2qAvSdK3CZzt4tVH8W9EqWkw8ZXPmW/edX2Q8S1pCw==}

  '@open-pioneer/scale-viewer@0.9.0':
    resolution: {integrity: sha512-B7blV0eofWWfRaRtgnyevik0ntkck2FO1P2n2cybSelsnVQHK6iishbB3uuLAwt+l1jZqG8s4YJ3eMlolEG98g==}

  '@open-pioneer/test-utils@3.1.0-dev-rich-text.20250408112706':
    resolution: {integrity: sha512-WVkiBiO2VVKQAZcvip0QDpNIDLSb0bHBOG8VChXbgZFsmFww/CWU56rf4jMLYFbiJf3Bn+sp3WbFC14LfOddcg==}

  '@open-pioneer/theme@0.9.0':
    resolution: {integrity: sha512-zEjx4kx8coAuIx7n+QIZQraKKp5Jc5nmg225xNPJ4QVkXTU5EfUsV2rd1Trw+/EvHHxaVyu3jOcTM1OACE2ndQ==}

  '@open-pioneer/vite-plugin-pioneer@4.0.0':
    resolution: {integrity: sha512-iB9uWXfMuL6YmpV3vl+IUaj/ME4AcW65D39DSEP4ufO5vvpvf6HpH3TXYNjZkNXyr+WaKAtrkb2cWEt2EteiWA==}
    engines: {node: '>= 20'}
    peerDependencies:
      '@open-pioneer/runtime': 3.1.0-dev-rich-text.20250408112706
      sass: ^1.77.6
      vite: ^6.0.0

  '@parcel/watcher-android-arm64@2.5.1':
    resolution: {integrity: sha512-KF8+j9nNbUN8vzOFDpRMsaKBHZ/mcjEjMToVMJOhTozkDonQFFrRcfdLWn6yWKCmJKmdVxSgHiYvTCef4/qcBA==}
    engines: {node: '>= 10.0.0'}
    cpu: [arm64]
    os: [android]

  '@parcel/watcher-darwin-arm64@2.5.1':
    resolution: {integrity: sha512-eAzPv5osDmZyBhou8PoF4i6RQXAfeKL9tjb3QzYuccXFMQU0ruIc/POh30ePnaOyD1UXdlKguHBmsTs53tVoPw==}
    engines: {node: '>= 10.0.0'}
    cpu: [arm64]
    os: [darwin]

  '@parcel/watcher-darwin-x64@2.5.1':
    resolution: {integrity: sha512-1ZXDthrnNmwv10A0/3AJNZ9JGlzrF82i3gNQcWOzd7nJ8aj+ILyW1MTxVk35Db0u91oD5Nlk9MBiujMlwmeXZg==}
    engines: {node: '>= 10.0.0'}
    cpu: [x64]
    os: [darwin]

  '@parcel/watcher-freebsd-x64@2.5.1':
    resolution: {integrity: sha512-SI4eljM7Flp9yPuKi8W0ird8TI/JK6CSxju3NojVI6BjHsTyK7zxA9urjVjEKJ5MBYC+bLmMcbAWlZ+rFkLpJQ==}
    engines: {node: '>= 10.0.0'}
    cpu: [x64]
    os: [freebsd]

  '@parcel/watcher-linux-arm-glibc@2.5.1':
    resolution: {integrity: sha512-RCdZlEyTs8geyBkkcnPWvtXLY44BCeZKmGYRtSgtwwnHR4dxfHRG3gR99XdMEdQ7KeiDdasJwwvNSF5jKtDwdA==}
    engines: {node: '>= 10.0.0'}
    cpu: [arm]
    os: [linux]

  '@parcel/watcher-linux-arm-musl@2.5.1':
    resolution: {integrity: sha512-6E+m/Mm1t1yhB8X412stiKFG3XykmgdIOqhjWj+VL8oHkKABfu/gjFj8DvLrYVHSBNC+/u5PeNrujiSQ1zwd1Q==}
    engines: {node: '>= 10.0.0'}
    cpu: [arm]
    os: [linux]

  '@parcel/watcher-linux-arm64-glibc@2.5.1':
    resolution: {integrity: sha512-LrGp+f02yU3BN9A+DGuY3v3bmnFUggAITBGriZHUREfNEzZh/GO06FF5u2kx8x+GBEUYfyTGamol4j3m9ANe8w==}
    engines: {node: '>= 10.0.0'}
    cpu: [arm64]
    os: [linux]

  '@parcel/watcher-linux-arm64-musl@2.5.1':
    resolution: {integrity: sha512-cFOjABi92pMYRXS7AcQv9/M1YuKRw8SZniCDw0ssQb/noPkRzA+HBDkwmyOJYp5wXcsTrhxO0zq1U11cK9jsFg==}
    engines: {node: '>= 10.0.0'}
    cpu: [arm64]
    os: [linux]

  '@parcel/watcher-linux-x64-glibc@2.5.1':
    resolution: {integrity: sha512-GcESn8NZySmfwlTsIur+49yDqSny2IhPeZfXunQi48DMugKeZ7uy1FX83pO0X22sHntJ4Ub+9k34XQCX+oHt2A==}
    engines: {node: '>= 10.0.0'}
    cpu: [x64]
    os: [linux]

  '@parcel/watcher-linux-x64-musl@2.5.1':
    resolution: {integrity: sha512-n0E2EQbatQ3bXhcH2D1XIAANAcTZkQICBPVaxMeaCVBtOpBZpWJuf7LwyWPSBDITb7In8mqQgJ7gH8CILCURXg==}
    engines: {node: '>= 10.0.0'}
    cpu: [x64]
    os: [linux]

  '@parcel/watcher-win32-arm64@2.5.1':
    resolution: {integrity: sha512-RFzklRvmc3PkjKjry3hLF9wD7ppR4AKcWNzH7kXR7GUe0Igb3Nz8fyPwtZCSquGrhU5HhUNDr/mKBqj7tqA2Vw==}
    engines: {node: '>= 10.0.0'}
    cpu: [arm64]
    os: [win32]

  '@parcel/watcher-win32-ia32@2.5.1':
    resolution: {integrity: sha512-c2KkcVN+NJmuA7CGlaGD1qJh1cLfDnQsHjE89E60vUEMlqduHGCdCLJCID5geFVM0dOtA3ZiIO8BoEQmzQVfpQ==}
    engines: {node: '>= 10.0.0'}
    cpu: [ia32]
    os: [win32]

  '@parcel/watcher-win32-x64@2.5.1':
    resolution: {integrity: sha512-9lHBdJITeNR++EvSQVUcaZoWupyHfXe1jZvGZ06O/5MflPcuPLtEphScIBL+AiCWBO46tDSHzWyD0uDmmZqsgA==}
    engines: {node: '>= 10.0.0'}
    cpu: [x64]
    os: [win32]

  '@parcel/watcher@2.5.1':
    resolution: {integrity: sha512-dfUnCxiN9H4ap84DvD2ubjw+3vUNpstxa0TneY/Paat8a3R4uQZDLSvWjmznAY/DoahqTHl9V46HF/Zs3F29pg==}
    engines: {node: '>= 10.0.0'}

  '@petamoriken/float16@3.9.1':
    resolution: {integrity: sha512-j+ejhYwY6PeB+v1kn7lZFACUIG97u90WxMuGosILFsl9d4Ovi0sjk0GlPfoEcx+FzvXZDAfioD+NGnnPamXgMA==}

  '@pnpm/constants@1001.1.0':
    resolution: {integrity: sha512-xb9dfSGi1qfUKY3r4Zy9JdC9+ZeaDxwfE7HrrGIEsBVY1hvIn6ntbR7A97z3nk44yX7vwbINNf9sizTp0WEtEw==}
    engines: {node: '>=18.12'}

  '@pnpm/crypto.hash@1000.0.0':
    resolution: {integrity: sha512-itIFxA9NUD27VSHob9bjqOH9ixfJaJJi5txqK+2GSQK2L+6I+zus0x/DxK6ezV7wWbPopBu2IM6vGV56fCTb/w==}
    engines: {node: '>=18.12'}

  '@pnpm/crypto.polyfill@1000.0.0':
    resolution: {integrity: sha512-viLJ4o3syjKiF1HVgZSnwVZlImAwQubNzdH/Ccm6lS0PZzwh94diLniSC/vBqaPgRmFkr6kspm/2vPfXA4vLsQ==}
    engines: {node: '>=18.12'}

  '@pnpm/dependency-path@1000.0.2':
    resolution: {integrity: sha512-bBwgKCKYxVtKdfrQi6gYe3IU6spJIRLKG/l2S7r8CGRTmqpGwjk7mpeQuk+IBlHMT4DxI7KomKSdIf8EE64j+w==}
    engines: {node: '>=18.12'}

  '@pnpm/error@1000.0.2':
    resolution: {integrity: sha512-2SfE4FFL73rE1WVIoESbqlj4sLy5nWW4M/RVdHvCRJPjlQHa9MH7m7CVJM204lz6I+eHoB+E7rL3zmpJR5wYnQ==}
    engines: {node: '>=18.12'}

  '@pnpm/git-utils@1000.0.0':
    resolution: {integrity: sha512-W6isNTNgB26n6dZUgwCw6wly+uHQ2Zh5QiRKY1HHMbLAlsnZOxsSNGnuS9euKWHxDftvPfU7uR8XB5x95T5zPQ==}
    engines: {node: '>=18.12'}

  '@pnpm/lockfile.fs@1001.1.3':
    resolution: {integrity: sha512-ncD5r7DFlcqwPOQA9imAjcwIFUgYGINBtiIQrP5raV16s5Urg73HZxoQeYeVmf7m/7nDwzxS3iIZu4OXaAVjoQ==}
    engines: {node: '>=18.12'}
    peerDependencies:
      '@pnpm/logger': '>=5.1.0 <1001.0.0'

  '@pnpm/lockfile.merger@1001.0.2':
    resolution: {integrity: sha512-qq11nCoKnOBhYNIaL2n6k6Jdl+Dd0XUtTrEzO0zF6T1hI/N/XkWKRl2zdwp/RaOOfSy+H8Cd9DUs8qrVW8JYjQ==}
    engines: {node: '>=18.12'}

  '@pnpm/lockfile.types@1001.0.2':
    resolution: {integrity: sha512-drx2TRYPWriUQDvFHygJ/MuacQ7BRvGvptENNX2QXAsnHx8G5ZYnF21XDc6fCkPG6f83Rw1PcHOaUHObLZbEeA==}
    engines: {node: '>=18.12'}

  '@pnpm/lockfile.utils@1001.0.2':
    resolution: {integrity: sha512-yhtvSsS8kwEbY+g+IyBHiz61pcmdyqXIH8H2DV+/iSwZJf3llQztNYk8+xVgYdzsEFyvCuYicG/dlas2IHXegg==}
    engines: {node: '>=18.12'}

  '@pnpm/lockfile.walker@1001.0.2':
    resolution: {integrity: sha512-aCQq+hRVt6wGd8alUMLihzLwAc51FGTp9iNS/ScXumRZBNa2XfOB3lCj75lFuYu3rs+yPF93SRChWIQMU9dEXA==}
    engines: {node: '>=18.12'}

  '@pnpm/logger@1000.0.0':
    resolution: {integrity: sha512-v5WO9L4pT7ZjZpf7a/a3H3Xj59JPHNMFJwRS7m/01VMWrKjs89CdVIE5e/N6DwuzP750j0iKozTw6UrCVEfQjA==}
    engines: {node: '>=18.12'}

  '@pnpm/object.key-sorting@1000.0.0':
    resolution: {integrity: sha512-lL9MfhQW9P6MmQ4EdSixgQL0Ev70oNYuGNieLcy6JhfuPPrFNAIfdihbYmhJmdMBSbHZPPG3tTeJwMvXx1AZ0Q==}
    engines: {node: '>=18.12'}

  '@pnpm/patching.types@1000.0.0':
    resolution: {integrity: sha512-IzNrirYIcquD0tRGKkzj8q5eKh0zOVDL6rOu/sQSrlF6qWTu8YaWCI5LQoZPa1B5IGQTCJwhcoZlnGBHZyEXAg==}
    engines: {node: '>=18.12'}

  '@pnpm/pick-fetcher@1000.0.0':
    resolution: {integrity: sha512-/Lg6m3wcd6sRB1zHH0EZpGVkmor1+jdXdrvGtatUXxug+Gm2JzeW7Kd8LVcGyKTfFMMlT+xxhjfHKG67QNJxtA==}
    engines: {node: '>=18.12'}

  '@pnpm/ramda@0.28.1':
    resolution: {integrity: sha512-zcAG+lvU0fMziNeGXpPyCyCJYp5ZVrPElEE4t14jAmViaihohocZ+dDkcRIyAomox8pQsuZnv1EyHR+pOhmUWw==}

  '@pnpm/resolver-base@1000.1.2':
    resolution: {integrity: sha512-kU8vG7Tt18nIwzIpu0oWejdzg5uFPKSh6mPN/wvVNQZO1T3zcQtgILs28fY8u7ONZPHKV4lcbbEFI/KDiGewFg==}
    engines: {node: '>=18.12'}

  '@pnpm/types@1000.1.1':
    resolution: {integrity: sha512-5zrv7B+4mW/6iiYS/BrFZWbMqLHjKmaBrMcw+F8LcuMQ7p4SQX4ANoycpr1VIQpn4+xQ0ckyuadfxBttpzicbg==}
    engines: {node: '>=18.12'}

  '@pnpm/util.lex-comparator@3.0.0':
    resolution: {integrity: sha512-ead+l3IiuVXwKDf/QJPX6G93cwhXki3yOVEA/VdAO7AhZ5vUuSBxHe6gQKEbB0QacJ4H5VsYxeM1xUgwjjOO/Q==}
    engines: {node: '>=18.12'}

  '@popperjs/core@2.11.8':
    resolution: {integrity: sha512-P1st0aksCrn9sGZhp8GMYwBnQsbvAWsZAX44oXNNvLHGqAOcoVxmjZiohstwQ7SqKnbR47akdNi+uleWD8+g6A==}

  '@preact/signals-core@1.8.0':
    resolution: {integrity: sha512-OBvUsRZqNmjzCZXWLxkZfhcgT+Fk8DDcT/8vD6a1xhDemodyy87UJRJfASMuSD8FaAIeGgGm85ydXhm7lr4fyA==}

  '@rollup/plugin-node-resolve@16.0.0':
    resolution: {integrity: sha512-0FPvAeVUT/zdWoO0jnb/V5BlBsUSNfkIOtFHzMO4H9MOklrmQFY6FduVHKucNb/aTFxvnGhj4MNj/T1oNdDfNg==}
    engines: {node: '>=14.0.0'}
    peerDependencies:
      rollup: ^2.78.0||^3.0.0||^4.0.0
    peerDependenciesMeta:
      rollup:
        optional: true

  '@rollup/pluginutils@4.2.1':
    resolution: {integrity: sha512-iKnFXr7NkdZAIHiIWE+BX5ULi/ucVFYWD6TbAV+rZctiRTY2PL6tsIKhoIOaoskiWAkgu+VsbXgUVDNLHf+InQ==}
    engines: {node: '>= 8.0.0'}

  '@rollup/pluginutils@5.1.4':
    resolution: {integrity: sha512-USm05zrsFxYLPdWWq+K3STlWiT/3ELn3RcV5hJMghpeAIhxfsUIg6mt12CBJBInWMV4VneoV7SfGv8xIwo2qNQ==}
    engines: {node: '>=14.0.0'}
    peerDependencies:
      rollup: ^1.20.0||^2.0.0||^3.0.0||^4.0.0
    peerDependenciesMeta:
      rollup:
        optional: true

  '@rollup/rollup-android-arm-eabi@4.34.8':
    resolution: {integrity: sha512-q217OSE8DTp8AFHuNHXo0Y86e1wtlfVrXiAlwkIvGRQv9zbc6mE3sjIVfwI8sYUyNxwOg0j/Vm1RKM04JcWLJw==}
    cpu: [arm]
    os: [android]

  '@rollup/rollup-android-arm64@4.34.8':
    resolution: {integrity: sha512-Gigjz7mNWaOL9wCggvoK3jEIUUbGul656opstjaUSGC3eT0BM7PofdAJaBfPFWWkXNVAXbaQtC99OCg4sJv70Q==}
    cpu: [arm64]
    os: [android]

  '@rollup/rollup-darwin-arm64@4.34.8':
    resolution: {integrity: sha512-02rVdZ5tgdUNRxIUrFdcMBZQoaPMrxtwSb+/hOfBdqkatYHR3lZ2A2EGyHq2sGOd0Owk80oV3snlDASC24He3Q==}
    cpu: [arm64]
    os: [darwin]

  '@rollup/rollup-darwin-x64@4.34.8':
    resolution: {integrity: sha512-qIP/elwR/tq/dYRx3lgwK31jkZvMiD6qUtOycLhTzCvrjbZ3LjQnEM9rNhSGpbLXVJYQ3rq39A6Re0h9tU2ynw==}
    cpu: [x64]
    os: [darwin]

  '@rollup/rollup-freebsd-arm64@4.34.8':
    resolution: {integrity: sha512-IQNVXL9iY6NniYbTaOKdrlVP3XIqazBgJOVkddzJlqnCpRi/yAeSOa8PLcECFSQochzqApIOE1GHNu3pCz+BDA==}
    cpu: [arm64]
    os: [freebsd]

  '@rollup/rollup-freebsd-x64@4.34.8':
    resolution: {integrity: sha512-TYXcHghgnCqYFiE3FT5QwXtOZqDj5GmaFNTNt3jNC+vh22dc/ukG2cG+pi75QO4kACohZzidsq7yKTKwq/Jq7Q==}
    cpu: [x64]
    os: [freebsd]

  '@rollup/rollup-linux-arm-gnueabihf@4.34.8':
    resolution: {integrity: sha512-A4iphFGNkWRd+5m3VIGuqHnG3MVnqKe7Al57u9mwgbyZ2/xF9Jio72MaY7xxh+Y87VAHmGQr73qoKL9HPbXj1g==}
    cpu: [arm]
    os: [linux]

  '@rollup/rollup-linux-arm-musleabihf@4.34.8':
    resolution: {integrity: sha512-S0lqKLfTm5u+QTxlFiAnb2J/2dgQqRy/XvziPtDd1rKZFXHTyYLoVL58M/XFwDI01AQCDIevGLbQrMAtdyanpA==}
    cpu: [arm]
    os: [linux]

  '@rollup/rollup-linux-arm64-gnu@4.34.8':
    resolution: {integrity: sha512-jpz9YOuPiSkL4G4pqKrus0pn9aYwpImGkosRKwNi+sJSkz+WU3anZe6hi73StLOQdfXYXC7hUfsQlTnjMd3s1A==}
    cpu: [arm64]
    os: [linux]

  '@rollup/rollup-linux-arm64-musl@4.34.8':
    resolution: {integrity: sha512-KdSfaROOUJXgTVxJNAZ3KwkRc5nggDk+06P6lgi1HLv1hskgvxHUKZ4xtwHkVYJ1Rep4GNo+uEfycCRRxht7+Q==}
    cpu: [arm64]
    os: [linux]

  '@rollup/rollup-linux-loongarch64-gnu@4.34.8':
    resolution: {integrity: sha512-NyF4gcxwkMFRjgXBM6g2lkT58OWztZvw5KkV2K0qqSnUEqCVcqdh2jN4gQrTn/YUpAcNKyFHfoOZEer9nwo6uQ==}
    cpu: [loong64]
    os: [linux]

  '@rollup/rollup-linux-powerpc64le-gnu@4.34.8':
    resolution: {integrity: sha512-LMJc999GkhGvktHU85zNTDImZVUCJ1z/MbAJTnviiWmmjyckP5aQsHtcujMjpNdMZPT2rQEDBlJfubhs3jsMfw==}
    cpu: [ppc64]
    os: [linux]

  '@rollup/rollup-linux-riscv64-gnu@4.34.8':
    resolution: {integrity: sha512-xAQCAHPj8nJq1PI3z8CIZzXuXCstquz7cIOL73HHdXiRcKk8Ywwqtx2wrIy23EcTn4aZ2fLJNBB8d0tQENPCmw==}
    cpu: [riscv64]
    os: [linux]

  '@rollup/rollup-linux-s390x-gnu@4.34.8':
    resolution: {integrity: sha512-DdePVk1NDEuc3fOe3dPPTb+rjMtuFw89gw6gVWxQFAuEqqSdDKnrwzZHrUYdac7A7dXl9Q2Vflxpme15gUWQFA==}
    cpu: [s390x]
    os: [linux]

  '@rollup/rollup-linux-x64-gnu@4.34.8':
    resolution: {integrity: sha512-8y7ED8gjxITUltTUEJLQdgpbPh1sUQ0kMTmufRF/Ns5tI9TNMNlhWtmPKKHCU0SilX+3MJkZ0zERYYGIVBYHIA==}
    cpu: [x64]
    os: [linux]

  '@rollup/rollup-linux-x64-musl@4.34.8':
    resolution: {integrity: sha512-SCXcP0ZpGFIe7Ge+McxY5zKxiEI5ra+GT3QRxL0pMMtxPfpyLAKleZODi1zdRHkz5/BhueUrYtYVgubqe9JBNQ==}
    cpu: [x64]
    os: [linux]

  '@rollup/rollup-win32-arm64-msvc@4.34.8':
    resolution: {integrity: sha512-YHYsgzZgFJzTRbth4h7Or0m5O74Yda+hLin0irAIobkLQFRQd1qWmnoVfwmKm9TXIZVAD0nZ+GEb2ICicLyCnQ==}
    cpu: [arm64]
    os: [win32]

  '@rollup/rollup-win32-ia32-msvc@4.34.8':
    resolution: {integrity: sha512-r3NRQrXkHr4uWy5TOjTpTYojR9XmF0j/RYgKCef+Ag46FWUTltm5ziticv8LdNsDMehjJ543x/+TJAek/xBA2w==}
    cpu: [ia32]
    os: [win32]

  '@rollup/rollup-win32-x64-msvc@4.34.8':
    resolution: {integrity: sha512-U0FaE5O1BCpZSeE6gBl3c5ObhePQSfk9vDRToMmTkbhCOgW4jqvtS5LGyQ76L1fH8sM0keRp4uDTsbjiUyjk0g==}
    cpu: [x64]
    os: [win32]

  '@rtsao/scc@1.1.0':
    resolution: {integrity: sha512-zt6OdqaDoOnJ1ZYsCYGt9YmWzDXl4vQdKTyJev62gFhRGKdx7mcT54V9KIjg+d2wi9EXsPvAPKe7i7WjfVWB8g==}

  '@shikijs/engine-oniguruma@1.29.2':
    resolution: {integrity: sha512-7iiOx3SG8+g1MnlzZVDYiaeHe7Ez2Kf2HrJzdmGwkRisT7r4rak0e655AcM/tF9JG/kg5fMNYlLLKglbN7gBqA==}

  '@shikijs/types@1.29.2':
    resolution: {integrity: sha512-VJjK0eIijTZf0QSTODEXCqinjBn0joAHQ+aPSBzrv4O2d/QSbsMw+ZeSRx03kV34Hy7NzUvV/7NqfYGRLrASmw==}

  '@shikijs/vscode-textmate@10.0.2':
    resolution: {integrity: sha512-83yeghZ2xxin3Nj8z1NMd/NCuca+gsYXswywDy5bHvwlWL8tpTQmzGeUuHd9FC3E/SBEMvzJRwWEOz5gGes9Qg==}

  '@swc/core-darwin-arm64@1.10.18':
    resolution: {integrity: sha512-FdGqzAIKVQJu8ROlnHElP59XAUsUzCFSNsou+tY/9ba+lhu8R9v0OI5wXiPErrKGZpQFMmx/BPqqhx3X4SuGNg==}
    engines: {node: '>=10'}
    cpu: [arm64]
    os: [darwin]

  '@swc/core-darwin-x64@1.10.18':
    resolution: {integrity: sha512-RZ73gZRituL/ZVLgrW6BYnQ5g8tuStG4cLUiPGJsUZpUm0ullSH6lHFvZTCBNFTfpQChG6eEhi2IdG6DwFp1lw==}
    engines: {node: '>=10'}
    cpu: [x64]
    os: [darwin]

  '@swc/core-linux-arm-gnueabihf@1.10.18':
    resolution: {integrity: sha512-8iJqI3EkxJuuq21UHoen1VS+QlS23RvynRuk95K+Q2HBjygetztCGGEc+Xelx9a0uPkDaaAtFvds4JMDqb9SAA==}
    engines: {node: '>=10'}
    cpu: [arm]
    os: [linux]

  '@swc/core-linux-arm64-gnu@1.10.18':
    resolution: {integrity: sha512-8f1kSktWzMB6PG+r8lOlCfXz5E8Qhsmfwonn77T/OfjvGwQaWrcoASh2cdjpk3dydbf8jsKGPQE1lSc7GyjXRQ==}
    engines: {node: '>=10'}
    cpu: [arm64]
    os: [linux]

  '@swc/core-linux-arm64-musl@1.10.18':
    resolution: {integrity: sha512-4rv+E4VLdgQw6zjbTAauCAEExxChvxMpBUMCiZweTNPKbJJ2dY6BX2WGJ1ea8+RcgqR/Xysj3AFbOz1LBz6dGA==}
    engines: {node: '>=10'}
    cpu: [arm64]
    os: [linux]

  '@swc/core-linux-x64-gnu@1.10.18':
    resolution: {integrity: sha512-vTNmyRBVP+sZca+vtwygYPGTNudTU6Gl6XhaZZ7cEUTBr8xvSTgEmYXoK/2uzyXpaTUI4Bmtp1x81cGN0mMoLQ==}
    engines: {node: '>=10'}
    cpu: [x64]
    os: [linux]

  '@swc/core-linux-x64-musl@1.10.18':
    resolution: {integrity: sha512-1TZPReKhFCeX776XaT6wegknfg+g3zODve+r4oslFHI+g7cInfWlxoGNDS3niPKyuafgCdOjme2g3OF+zzxfsQ==}
    engines: {node: '>=10'}
    cpu: [x64]
    os: [linux]

  '@swc/core-win32-arm64-msvc@1.10.18':
    resolution: {integrity: sha512-o/2CsaWSN3bkzVQ6DA+BiFKSVEYvhWGA1h+wnL2zWmIDs2Knag54sOEXZkCaf8YQyZesGeXJtPEy9hh/vjJgkA==}
    engines: {node: '>=10'}
    cpu: [arm64]
    os: [win32]

  '@swc/core-win32-ia32-msvc@1.10.18':
    resolution: {integrity: sha512-eTPASeJtk4mJDfWiYEiOC6OYUi/N7meHbNHcU8e+aKABonhXrIo/FmnTE8vsUtC6+jakT1TQBdiQ8fzJ1kJVwA==}
    engines: {node: '>=10'}
    cpu: [ia32]
    os: [win32]

  '@swc/core-win32-x64-msvc@1.10.18':
    resolution: {integrity: sha512-1Dud8CDBnc34wkBOboFBQud9YlV1bcIQtKSg7zC8LtwR3h+XAaCayZPkpGmmAlCv1DLQPvkF+s0JcaVC9mfffQ==}
    engines: {node: '>=10'}
    cpu: [x64]
    os: [win32]

  '@swc/core@1.10.18':
    resolution: {integrity: sha512-IUWKD6uQYGRy8w2X9EZrtYg1O3SCijlHbCXzMaHQYc1X7yjijQh4H3IVL9ssZZyVp2ZDfQZu4bD5DWxxvpyjvg==}
    engines: {node: '>=10'}
    peerDependencies:
      '@swc/helpers': '*'
    peerDependenciesMeta:
      '@swc/helpers':
        optional: true

  '@swc/counter@0.1.3':
    resolution: {integrity: sha512-e2BR4lsJkkRlKZ/qCHPw9ZaSxc0MVUd7gtbtaB7aMvHeJVYe8sOB8DBZkP2DtISHGSku9sCK6T6cnY0CtXrOCQ==}

  '@swc/types@0.1.17':
    resolution: {integrity: sha512-V5gRru+aD8YVyCOMAjMpWR1Ui577DD5KSJsHP8RAxopAH22jFz6GZd/qxqjO6MJHQhcsjvjOFXyDhyLQUnMveQ==}

  '@testing-library/dom@10.4.0':
    resolution: {integrity: sha512-pemlzrSESWbdAloYml3bAJMEfNh1Z7EduzqPKprCH5S341frlpYnUEW0H72dLxa6IsYr+mPno20GiSm+h9dEdQ==}
    engines: {node: '>=18'}

  '@testing-library/jest-dom@6.6.3':
    resolution: {integrity: sha512-IteBhl4XqYNkM54f4ejhLRJiZNqcSCoXUOG2CPK7qbD322KjQozM4kHQOfkG2oln9b9HTYqs+Sae8vBATubxxA==}
    engines: {node: '>=14', npm: '>=6', yarn: '>=1'}

  '@testing-library/react@16.2.0':
    resolution: {integrity: sha512-2cSskAvA1QNtKc8Y9VJQRv0tm3hLVgxRGDB+KYhIaPQJ1I+RHbhIXcM+zClKXzMes/wshsMVzf4B9vS4IZpqDQ==}
    engines: {node: '>=18'}
    peerDependencies:
      '@testing-library/dom': ^10.0.0
      '@types/react': ^18.0.0 || ^19.0.0
      '@types/react-dom': ^18.0.0 || ^19.0.0
      react: ^18.0.0 || ^19.0.0
      react-dom: ^18.0.0 || ^19.0.0
    peerDependenciesMeta:
      '@types/react':
        optional: true
      '@types/react-dom':
        optional: true

  '@testing-library/user-event@14.6.1':
    resolution: {integrity: sha512-vq7fv0rnt+QTXgPxr5Hjc210p6YKq2kmdziLgnsZGgLJ9e6VAShx1pACLuRjd/AS/sr7phAR58OIIpf0LlmQNw==}
    engines: {node: '>=12', npm: '>=6'}
    peerDependencies:
      '@testing-library/dom': '>=7.21.4'

  '@types/aria-query@5.0.4':
    resolution: {integrity: sha512-rfT93uj5s0PRL7EzccGMs3brplhcrghnDoV26NqKhCAS1hVo+WdNsPvE/yb6ilfr5hi2MEk6d5EWJTKdxg8jVw==}

  '@types/eslint@8.56.12':
    resolution: {integrity: sha512-03ruubjWyOHlmljCVoxSuNDdmfZDzsrrz0P2LeJsOXr+ZwFQ+0yQIwNCwt/GYhV7Z31fgtXJTAEs+FYlEL851g==}

  '@types/estree@1.0.6':
    resolution: {integrity: sha512-AYnb1nQyY49te+VRAVgmzfcgjYS91mY5P0TKUDCLEM+gNnA+3T6rWITXRLYCpahpqSQbN5cE+gHpnPyXjHWxcw==}

  '@types/hast@3.0.4':
    resolution: {integrity: sha512-WPs+bbQw5aCj+x6laNGWLH3wviHtoCv/P3+otBhbOhJgG8qtpdAMlTCxLtsTWA7LH1Oh/bFCHsBn0TPS5m30EQ==}

  '@types/js-cookie@2.2.7':
    resolution: {integrity: sha512-aLkWa0C0vO5b4Sr798E26QgOkss68Un0bLjs7u9qxzPT5CG+8DuNTffWES58YzJs3hrVAOs1wonycqEBqNJubA==}

  '@types/js-yaml@4.0.9':
    resolution: {integrity: sha512-k4MGaQl5TGo/iipqb2UDG2UwjXziSWkh0uysQelTlJpX1qGlpUZYm8PnO4DxG1qBomtJUdYJ6qR6xdIah10JLg==}

  '@types/json-schema@7.0.15':
    resolution: {integrity: sha512-5+fP8P8MFNC+AyZCDxrB2pkZFPGzqQWUzpSeuuVLvm8VMcorNYavBqoFcxK8bQz4Qsbn4oUEEem4wDLfcysGHA==}

  '@types/json5@0.0.29':
    resolution: {integrity: sha512-dRLjCWHYg4oaA77cxO64oO+7JwCwnIzkZPdrrC71jQmQtlhM556pwKo5bUzqvZndkVbeFLIIi+9TC40JNF5hNQ==}

  '@types/lodash.mergewith@4.6.9':
    resolution: {integrity: sha512-fgkoCAOF47K7sxrQ7Mlud2TH023itugZs2bUg8h/KzT+BnZNrR2jAOmaokbLunHNnobXVWOezAeNn/lZqwxkcw==}

  '@types/lodash@4.17.15':
    resolution: {integrity: sha512-w/P33JFeySuhN6JLkysYUK2gEmy9kHHFN7E8ro0tkfmlDOgxBDzWEZ/J8cWA+fHqFevpswDTFZnDx+R9lbL6xw==}

  '@types/node@20.17.19':
    resolution: {integrity: sha512-LEwC7o1ifqg/6r2gn9Dns0f1rhK+fPFDoMiceTJ6kWmVk6bgXBI/9IOWfVan4WiAavK9pIVWdX0/e3J+eEUh5A==}

  '@types/parse-json@4.0.2':
    resolution: {integrity: sha512-dISoDXWWQwUquiKsyZ4Ng+HX2KsPL7LyHKHQwgGFEA3IaKac4Obd+h2a/a6waisAoepJlBcx9paWqjA8/HVjCw==}

  '@types/proj4@2.5.6':
    resolution: {integrity: sha512-zfMrPy9fx+8DchqM0kIUGeu2tTVB5ApO1KGAYcSGFS8GoqRIkyL41xq2yCx/iV3sOLzo7v4hEgViSLTiPI1L0w==}

  '@types/rbush@4.0.0':
    resolution: {integrity: sha512-+N+2H39P8X+Hy1I5mC6awlTX54k3FhiUmvt7HWzGJZvF+syUAAxP/stwppS8JE84YHqFgRMv6fCy31202CMFxQ==}

  '@types/react-dom@19.0.4':
    resolution: {integrity: sha512-4fSQ8vWFkg+TGhePfUzVmat3eC14TXYSsiiDSLI0dVLsrm9gZFABjPy/Qu6TKgl1tq1Bu1yDsuQgY3A3DOjCcg==}
    peerDependencies:
      '@types/react': ^19.0.0

  '@types/react-transition-group@4.4.12':
    resolution: {integrity: sha512-8TV6R3h2j7a91c+1DXdJi3Syo69zzIZbz7Lg5tORM5LEJG7X/E6a1V3drRyBRZq7/utz7A+c4OgYLiLcYGHG6w==}
    peerDependencies:
      '@types/react': '*'

  '@types/react@19.0.10':
    resolution: {integrity: sha512-JuRQ9KXLEjaUNjTWpzuR231Z2WpIwczOkBEIvbHNCzQefFIT0L8IqE6NV6ULLyC1SI/i234JnDoMkfg+RjQj2g==}

  '@types/resolve@1.20.2':
    resolution: {integrity: sha512-60BCwRFOZCQhDncwQdxxeOEEkbc5dIMccYLwbxsS4TUNeVECQ/pBJ0j09mrHOl/JJvpRPGwO9SvE4nR2Nb/a4Q==}

  '@types/unist@3.0.3':
    resolution: {integrity: sha512-ko/gIFJRv177XgZsZcBwnqJN5x/Gien8qNOn0D5bQU/zAzVf9Zt3BlcUiLqhV9y4ARk0GbT3tnUiPNgnTXzc/Q==}

  '@typescript-eslint/eslint-plugin@8.24.1':
    resolution: {integrity: sha512-ll1StnKtBigWIGqvYDVuDmXJHVH4zLVot1yQ4fJtLpL7qacwkxJc1T0bptqw+miBQ/QfUbhl1TcQ4accW5KUyA==}
    engines: {node: ^18.18.0 || ^20.9.0 || >=21.1.0}
    peerDependencies:
      '@typescript-eslint/parser': ^8.0.0 || ^8.0.0-alpha.0
      eslint: ^8.57.0 || ^9.0.0
      typescript: '>=4.8.4 <5.8.0'

  '@typescript-eslint/parser@8.24.1':
    resolution: {integrity: sha512-Tqoa05bu+t5s8CTZFaGpCH2ub3QeT9YDkXbPd3uQ4SfsLoh1/vv2GEYAioPoxCWJJNsenXlC88tRjwoHNts1oQ==}
    engines: {node: ^18.18.0 || ^20.9.0 || >=21.1.0}
    peerDependencies:
      eslint: ^8.57.0 || ^9.0.0
      typescript: '>=4.8.4 <5.8.0'

  '@typescript-eslint/scope-manager@8.24.1':
    resolution: {integrity: sha512-OdQr6BNBzwRjNEXMQyaGyZzgg7wzjYKfX2ZBV3E04hUCBDv3GQCHiz9RpqdUIiVrMgJGkXm3tcEh4vFSHreS2Q==}
    engines: {node: ^18.18.0 || ^20.9.0 || >=21.1.0}

  '@typescript-eslint/type-utils@8.24.1':
    resolution: {integrity: sha512-/Do9fmNgCsQ+K4rCz0STI7lYB4phTtEXqqCAs3gZW0pnK7lWNkvWd5iW545GSmApm4AzmQXmSqXPO565B4WVrw==}
    engines: {node: ^18.18.0 || ^20.9.0 || >=21.1.0}
    peerDependencies:
      eslint: ^8.57.0 || ^9.0.0
      typescript: '>=4.8.4 <5.8.0'

  '@typescript-eslint/types@8.24.1':
    resolution: {integrity: sha512-9kqJ+2DkUXiuhoiYIUvIYjGcwle8pcPpdlfkemGvTObzgmYfJ5d0Qm6jwb4NBXP9W1I5tss0VIAnWFumz3mC5A==}
    engines: {node: ^18.18.0 || ^20.9.0 || >=21.1.0}

  '@typescript-eslint/typescript-estree@8.24.1':
    resolution: {integrity: sha512-UPyy4MJ/0RE648DSKQe9g0VDSehPINiejjA6ElqnFaFIhI6ZEiZAkUI0D5MCk0bQcTf/LVqZStvQ6K4lPn/BRg==}
    engines: {node: ^18.18.0 || ^20.9.0 || >=21.1.0}
    peerDependencies:
      typescript: '>=4.8.4 <5.8.0'

  '@typescript-eslint/utils@8.24.1':
    resolution: {integrity: sha512-OOcg3PMMQx9EXspId5iktsI3eMaXVwlhC8BvNnX6B5w9a4dVgpkQZuU8Hy67TolKcl+iFWq0XX+jbDGN4xWxjQ==}
    engines: {node: ^18.18.0 || ^20.9.0 || >=21.1.0}
    peerDependencies:
      eslint: ^8.57.0 || ^9.0.0
      typescript: '>=4.8.4 <5.8.0'

  '@typescript-eslint/visitor-keys@8.24.1':
    resolution: {integrity: sha512-EwVHlp5l+2vp8CoqJm9KikPZgi3gbdZAtabKT9KPShGeOcJhsv4Zdo3oc8T8I0uKEmYoU4ItyxbptjF08enaxg==}
    engines: {node: ^18.18.0 || ^20.9.0 || >=21.1.0}

  '@ungap/structured-clone@1.3.0':
    resolution: {integrity: sha512-WmoN8qaIAo7WTYWbAZuG8PYEhn5fkz7dZrqTBZ7dtt//lL2Gwms1IcnQ5yHqjDfX8Ft5j4YzDM23f87zBfDe9g==}

  '@vitejs/plugin-react-swc@3.8.0':
    resolution: {integrity: sha512-T4sHPvS+DIqDP51ifPqa9XIRAz/kIvIi8oXcnOZZgHmMotgmmdxe/DD5tMFlt5nuIRzT0/QuiwmKlH0503Aapw==}
    peerDependencies:
      vite: ^4 || ^5 || ^6

  '@vitest/expect@3.0.6':
    resolution: {integrity: sha512-zBduHf/ja7/QRX4HdP1DSq5XrPgdN+jzLOwaTq/0qZjYfgETNFCKf9nOAp2j3hmom3oTbczuUzrzg9Hafh7hNg==}

  '@vitest/mocker@3.0.6':
    resolution: {integrity: sha512-KPztr4/tn7qDGZfqlSPQoF2VgJcKxnDNhmfR3VgZ6Fy1bO8T9Fc1stUiTXtqz0yG24VpD00pZP5f8EOFknjNuQ==}
    peerDependencies:
      msw: ^2.4.9
      vite: ^5.0.0 || ^6.0.0
    peerDependenciesMeta:
      msw:
        optional: true
      vite:
        optional: true

  '@vitest/pretty-format@3.0.6':
    resolution: {integrity: sha512-Zyctv3dbNL+67qtHfRnUE/k8qxduOamRfAL1BurEIQSyOEFffoMvx2pnDSSbKAAVxY0Ej2J/GH2dQKI0W2JyVg==}

  '@vitest/runner@3.0.6':
    resolution: {integrity: sha512-JopP4m/jGoaG1+CBqubV/5VMbi7L+NQCJTu1J1Pf6YaUbk7bZtaq5CX7p+8sY64Sjn1UQ1XJparHfcvTTdu9cA==}

  '@vitest/snapshot@3.0.6':
    resolution: {integrity: sha512-qKSmxNQwT60kNwwJHMVwavvZsMGXWmngD023OHSgn873pV0lylK7dwBTfYP7e4URy5NiBCHHiQGA9DHkYkqRqg==}

  '@vitest/spy@3.0.6':
    resolution: {integrity: sha512-HfOGx/bXtjy24fDlTOpgiAEJbRfFxoX3zIGagCqACkFKKZ/TTOE6gYMKXlqecvxEndKFuNHcHqP081ggZ2yM0Q==}

  '@vitest/utils@3.0.6':
    resolution: {integrity: sha512-18ktZpf4GQFTbf9jK543uspU03Q2qya7ZGya5yiZ0Gx0nnnalBvd5ZBislbl2EhLjM8A8rt4OilqKG7QwcGkvQ==}

  '@xobotyi/scrollbar-width@1.9.5':
    resolution: {integrity: sha512-N8tkAACJx2ww8vFMneJmaAgmjAG1tnVBZJRLRcx061tmsLRZHSEZSLuGWnwPtunsSLvSqXQ2wfp7Mgqg1I+2dQ==}

  '@zag-js/dom-query@0.31.1':
    resolution: {integrity: sha512-oiuohEXAXhBxpzzNm9k2VHGEOLC1SXlXSbRPcfBZ9so5NRQUA++zCE7cyQJqGLTZR0t3itFLlZqDbYEXRrefwg==}

  '@zag-js/element-size@0.31.1':
    resolution: {integrity: sha512-4T3yvn5NqqAjhlP326Fv+w9RqMIBbNN9H72g5q2ohwzhSgSfZzrKtjL4rs9axY/cw9UfMfXjRjEE98e5CMq7WQ==}

  '@zag-js/focus-visible@0.31.1':
    resolution: {integrity: sha512-dbLksz7FEwyFoANbpIlNnd3bVm0clQSUsnP8yUVQucStZPsuWjCrhL2jlAbGNrTrahX96ntUMXHb/sM68TibFg==}

  '@zkochan/js-yaml@0.0.7':
    resolution: {integrity: sha512-nrUSn7hzt7J6JWgWGz78ZYI8wj+gdIJdk0Ynjpp8l+trkn58Uqsf6RYrYkEK+3X18EX+TNdtJI0WxAtc+L84SQ==}
    hasBin: true

  '@zkochan/rimraf@3.0.2':
    resolution: {integrity: sha512-GBf4ua7ogWTr7fATnzk/JLowZDBnBJMm8RkMaC/KcvxZ9gxbMWix0/jImd815LmqKyIHZ7h7lADRddGMdGBuCA==}
    engines: {node: '>=18.12'}

  '@zkochan/which@2.0.3':
    resolution: {integrity: sha512-C1ReN7vt2/2O0fyTsx5xnbQuxBrmG5NMSbcIkPKCCfCTJgpZBsuRYzFXHj3nVq8vTfK7vxHUmzfCpSHgO7j4rg==}
    engines: {node: '>= 8'}
    hasBin: true

  acorn-jsx@5.3.2:
    resolution: {integrity: sha512-rq9s+JNhf0IChjtDXxllJ7g41oZk5SlXtp0LHwyA5cejwn7vKmKp4pPri6YEePv2PU65sAsegbXtIinmDFDXgQ==}
    peerDependencies:
      acorn: ^6.0.0 || ^7.0.0 || ^8.0.0

  acorn@8.14.0:
    resolution: {integrity: sha512-cl669nCJTZBsL97OF4kUQm5g5hC2uihk0NxY3WENAC0TYdILVkAyHymAntgxGkl7K+t0cXIrH5siy5S4XkFycA==}
    engines: {node: '>=0.4.0'}
    hasBin: true

  agent-base@7.1.3:
    resolution: {integrity: sha512-jRR5wdylq8CkOe6hei19GGZnxM6rBGwFl3Bg0YItGDimvjGtAvdZk4Pu6Cl4u4Igsws4a1fd1Vq3ezrhn4KmFw==}
    engines: {node: '>= 14'}

  ajv@6.12.6:
    resolution: {integrity: sha512-j3fVLgvTo527anyYyJOGTYJbG+vnnQYvE0m5mmkc1TK+nxAppkCLMIL0aZ4dblVCNoGShhm+kzE4ZUykBoMg4g==}

  ansi-escapes@7.0.0:
    resolution: {integrity: sha512-GdYO7a61mR0fOlAsvC9/rIHf7L96sBc6dEWzeOu+KAea5bZyQRPIpojrVoI4AXGJS/ycu/fBTdLrUkA4ODrvjw==}
    engines: {node: '>=18'}

  ansi-regex@5.0.1:
    resolution: {integrity: sha512-quJQXlTSUGL2LH9SUXo8VwsY4soanhgo6LNSm84E1LBcE8s3O0wpdiRzyR9z/ZZJMlMWv37qOOb9pdJlMUEKFQ==}
    engines: {node: '>=8'}

  ansi-regex@6.1.0:
    resolution: {integrity: sha512-7HSX4QQb4CspciLpVFwyRe79O3xsIZDDLER21kERQ71oaPodF8jL725AgJMFAYbooIqolJoRLuM81SpeUkpkvA==}
    engines: {node: '>=12'}

  ansi-styles@4.3.0:
    resolution: {integrity: sha512-zbB9rCJAT1rbjiVDb2hqKFHNYLxgtk8NURxZ3IZwD3F6NtxbXZQCnnSi1Lkx+IDohdPlFp222wVALIheZJQSEg==}
    engines: {node: '>=8'}

  ansi-styles@5.2.0:
    resolution: {integrity: sha512-Cxwpt2SfTzTtXcfOlzGEee8O+c+MmUgGrNiBcXnuWxuFJHe6a5Hz7qwhwe5OgaSYI0IJvkLqWX1ASG+cJOkEiA==}
    engines: {node: '>=10'}

  ansi-styles@6.2.1:
    resolution: {integrity: sha512-bN798gFfQX+viw3R7yrGWRqnrN2oRkEkUjjl4JNn4E8GxxbjtG3FbrEIIY3l8/hrwUwIeCZvi4QuOTP4MErVug==}
    engines: {node: '>=12'}

  argparse@2.0.1:
    resolution: {integrity: sha512-8+9WqebbFzpX9OR+Wa6O29asIogeRMzcGtAINdpMHHyAg10f05aSFVBbcEqGf/PXw1EjAZ+q2/bEBg3DvurK3Q==}

  aria-hidden@1.2.4:
    resolution: {integrity: sha512-y+CcFFwelSXpLZk/7fMB2mUbGtX9lKycf1MWJ7CaTIERyitVlyQx6C+sxcROU2BAJ24OiZyK+8wj2i8AlBoS3A==}
    engines: {node: '>=10'}

  aria-query@5.3.0:
    resolution: {integrity: sha512-b0P0sZPKtyu8HkeRAfCq0IfURZK+SuwMjY1UXGBU27wpAiTwQAIlq56IbIO+ytk/JjS1fMR14ee5WBBfKi5J6A==}

  aria-query@5.3.2:
    resolution: {integrity: sha512-COROpnaoap1E2F000S62r6A60uHZnmlvomhfyT2DlTcrY1OrBKn2UhH7qn5wTC9zMvD0AY7csdPSNwKP+7WiQw==}
    engines: {node: '>= 0.4'}

  array-buffer-byte-length@1.0.2:
    resolution: {integrity: sha512-LHE+8BuR7RYGDKvnrmcuSq3tDcKv9OFEXQt/HpbZhY7V6h0zlUXutnAD82GiFx9rdieCMjkvtcsPqBwgUl1Iiw==}
    engines: {node: '>= 0.4'}

  array-includes@3.1.8:
    resolution: {integrity: sha512-itaWrbYbqpGXkGhZPGUulwnhVf5Hpy1xiCFsGqyIGglbBxmG5vSjxQen3/WGOjPpNEv1RtBLKxbmVXm8HpJStQ==}
    engines: {node: '>= 0.4'}

  array.prototype.findlast@1.2.5:
    resolution: {integrity: sha512-CVvd6FHg1Z3POpBLxO6E6zr+rSKEQ9L6rZHAaY7lLfhKsWYUBBOuMs0e9o24oopj6H+geRCX0YJ+TJLBK2eHyQ==}
    engines: {node: '>= 0.4'}

  array.prototype.findlastindex@1.2.5:
    resolution: {integrity: sha512-zfETvRFA8o7EiNn++N5f/kaCw221hrpGsDmcpndVupkPzEc1Wuf3VgC0qby1BbHs7f5DVYjgtEU2LLh5bqeGfQ==}
    engines: {node: '>= 0.4'}

  array.prototype.flat@1.3.3:
    resolution: {integrity: sha512-rwG/ja1neyLqCuGZ5YYrznA62D4mZXg0i1cIskIUKSiqF3Cje9/wXAls9B9s1Wa2fomMsIv8czB8jZcPmxCXFg==}
    engines: {node: '>= 0.4'}

  array.prototype.flatmap@1.3.3:
    resolution: {integrity: sha512-Y7Wt51eKJSyi80hFrJCePGGNo5ktJCslFuboqJsbf57CCPcm5zztluPlc4/aD8sWsKvlwatezpV4U1efk8kpjg==}
    engines: {node: '>= 0.4'}

  array.prototype.tosorted@1.1.4:
    resolution: {integrity: sha512-p6Fx8B7b7ZhL/gmUsAy0D15WhvDccw3mnGNbZpi3pmeJdxtWsj2jEaI4Y6oo3XiHfzuSgPwKc04MYt6KgvC/wA==}
    engines: {node: '>= 0.4'}

  arraybuffer.prototype.slice@1.0.4:
    resolution: {integrity: sha512-BNoCY6SXXPQ7gF2opIP4GBE+Xw7U+pHMYKuzjgCN3GwiaIR09UUeKfheyIry77QtrCBlC0KK0q5/TER/tYh3PQ==}
    engines: {node: '>= 0.4'}

  assertion-error@2.0.1:
    resolution: {integrity: sha512-Izi8RQcffqCeNVgFigKli1ssklIbpHnCYc6AknXGYoB6grJqyeby7jv12JUQgmTAnIDnbck1uxksT4dzN3PWBA==}
    engines: {node: '>=12'}

  ast-types-flow@0.0.8:
    resolution: {integrity: sha512-OH/2E5Fg20h2aPrbe+QL8JZQFko0YZaF+j4mnQ7BGhfavO7OpSLa8a0y9sBwomHdSbkhTS8TQNayBfnW5DwbvQ==}

  async-function@1.0.0:
    resolution: {integrity: sha512-hsU18Ae8CDTR6Kgu9DYf0EbCr/a5iGL0rytQDobUcdpYOKokk8LEjVphnXkDkgpi0wYVsqrXuP0bZxJaTqdgoA==}
    engines: {node: '>= 0.4'}

  asynckit@0.4.0:
    resolution: {integrity: sha512-Oei9OH4tRh0YqU3GxhX79dM/mwVgvbZJaSNaRk+bshkj0S5cfHcgYakreBjrHwatXKbz+IoIdYLxrKim2MjW0Q==}

  available-typed-arrays@1.0.7:
    resolution: {integrity: sha512-wvUjBtSGN7+7SjNpq/9M2Tg350UZD3q62IFZLbRAR1bSMlCo1ZaeW+BJ+D090e4hIIZLBcTDWe4Mh4jvUDajzQ==}
    engines: {node: '>= 0.4'}

  axe-core@4.10.2:
    resolution: {integrity: sha512-RE3mdQ7P3FRSe7eqCWoeQ/Z9QXrtniSjp1wUjt5nRC3WIpz5rSCve6o3fsZ2aCpJtrZjSZgjwXAoTO5k4tEI0w==}
    engines: {node: '>=4'}

  axobject-query@4.1.0:
    resolution: {integrity: sha512-qIj0G9wZbMGNLjLmg1PT6v2mE9AH2zlnADJD/2tC6E00hgmhUOfEB6greHPAfLRSufHqROIUTkw6E+M3lH0PTQ==}
    engines: {node: '>= 0.4'}

  babel-plugin-macros@3.1.0:
    resolution: {integrity: sha512-Cg7TFGpIr01vOQNODXOOaGz2NpCU5gl8x1qJFbb6hbZxR7XrcE2vtbAsTAbJ7/xwJtUuJEw8K8Zr/AE0LHlesg==}
    engines: {node: '>=10', npm: '>=6'}

  balanced-match@1.0.2:
    resolution: {integrity: sha512-3oSeUO0TMV67hN1AmbXsK4yaqU7tjiHlbxRDZOpH0KW9+CeX4bRAaX0Anxt0tx2MrpRpWwQaPwIlISEJhYU5Pw==}

  bole@5.0.17:
    resolution: {integrity: sha512-q6F82qEcUQTP178ZEY4WI1zdVzxy+fOnSF1dOMyC16u1fc0c24YrDPbgxA6N5wGHayCUdSBWsF8Oy7r2AKtQdA==}

  brace-expansion@1.1.11:
    resolution: {integrity: sha512-iCuPHDFgrHX7H2vEI/5xpz07zSHB00TpugqhmYtVmMO6518mCuRMoOYFldEBl0g187ufozdaHgWKcYFb61qGiA==}

  brace-expansion@2.0.1:
    resolution: {integrity: sha512-XnAIvQ8eM+kC6aULx6wuQiwVsnzsi9d3WxzV3FpWTGA19F621kwdbsAcFKXgKUHZWsy+mY6iL1sHTxWEFCytDA==}

  braces@3.0.3:
    resolution: {integrity: sha512-yQbXgO/OSZVD2IsiLlro+7Hf6Q18EJrKSEsdoMzKePKXct3gvD8oLcOQdIzGupr5Fj+EDe8gO/lxc1BzfMpxvA==}
    engines: {node: '>=8'}

  cac@6.7.14:
    resolution: {integrity: sha512-b6Ilus+c3RrdDk+JhLKUAQfzzgLEPy6wcXqS7f/xe1EETvsDP6GORG7SFuOs6cID5YkqchW/LXZbX5bc8j7ZcQ==}
    engines: {node: '>=8'}

  call-bind-apply-helpers@1.0.2:
    resolution: {integrity: sha512-Sp1ablJ0ivDkSzjcaJdxEunN5/XvksFJ2sMBFfq6x0ryhQV/2b/KwFe21cMpmHtPOSij8K99/wSfoEuTObmuMQ==}
    engines: {node: '>= 0.4'}

  call-bind@1.0.8:
    resolution: {integrity: sha512-oKlSFMcMwpUg2ednkhQ454wfWiU/ul3CkJe/PEHcTKuiX6RpbehUiFMXu13HalGZxfUwCQzZG747YXBn1im9ww==}
    engines: {node: '>= 0.4'}

  call-bound@1.0.3:
    resolution: {integrity: sha512-YTd+6wGlNlPxSuri7Y6X8tY2dmm12UMH66RpKMhiX6rsk5wXXnYgbUcOt8kiS31/AjfoTOvCsE+w8nZQLQnzHA==}
    engines: {node: '>= 0.4'}

  callsites@3.1.0:
    resolution: {integrity: sha512-P8BjAsXvZS+VIDUI11hHCQEv74YT67YUi5JJFNWIqL235sBmjX4+qx9Muvls5ivyNENctx46xQLQ3aTuE7ssaQ==}
    engines: {node: '>=6'}

  chai@5.2.0:
    resolution: {integrity: sha512-mCuXncKXk5iCLhfhwTc0izo0gtEmpz5CtG2y8GiOINBlMVS6v8TMRc5TaLWKS6692m9+dVVfzgeVxR5UxWHTYw==}
    engines: {node: '>=12'}

  chakra-react-select@5.0.4:
    resolution: {integrity: sha512-iJ8031sHKSh9HDk7hmbaOs3knrjbXlcjaxw773IGlzQvcJ/m7zsiJOzhv2c1JDh8RqumBhbuC/6fMhZZ4hyjUQ==}
    peerDependencies:
      '@chakra-ui/react': 2.x
      '@emotion/react': ^11.8.1
      react: '>=18'
      react-dom: '>=18'

  chalk@3.0.0:
    resolution: {integrity: sha512-4D3B6Wf41KOYRFdszmDqMCGq5VV/uMAB273JILmO+3jAlh8X4qDtdtgCR3fxtbLEMzSx22QdhnDcJvu2u1fVwg==}
    engines: {node: '>=8'}

  chalk@4.1.2:
    resolution: {integrity: sha512-oKnbhFyRIXpUuez8iBMmyEa4nbj4IOQyuhc/wy9kY7/WVPcwIO9VA668Pu8RkO7+0G76SLROeyw9CpQ061i4mA==}
    engines: {node: '>=10'}

  chalk@5.4.1:
    resolution: {integrity: sha512-zgVZuo2WcZgfUEmsn6eO3kINexW8RAE4maiQ8QNs8CtpPCSyMiYsULR3HQYkm3w8FIA3SberyMJMSldGsW+U3w==}
    engines: {node: ^12.17.0 || ^14.13 || >=16.0.0}

  check-error@2.1.1:
    resolution: {integrity: sha512-OAlb+T7V4Op9OwdkjmguYRqncdlx5JiofwOAUkmTF+jNdHwzTaTs4sRAGpzLF3oOz5xAyDGrPgeIDFQmDOTiJw==}
    engines: {node: '>= 16'}

  chokidar@4.0.3:
    resolution: {integrity: sha512-Qgzu8kfBvo+cA4962jnP1KkS6Dop5NS6g7R5LFYJr4b8Ub94PPQXUksCw9PvXoeXPRRddRNC5C1JQUR2SMGtnA==}
    engines: {node: '>= 14.16.0'}

  classnames@2.5.1:
    resolution: {integrity: sha512-saHYOzhIQs6wy2sVxTM6bUDsQO4F50V9RQ22qBpEdCW+I+/Wmke2HOl6lS6dTpdxVhb88/I6+Hs+438c3lfUow==}

  cli-cursor@5.0.0:
    resolution: {integrity: sha512-aCj4O5wKyszjMmDT4tZj93kxyydN/K5zPWSCe6/0AV/AA1pqe5ZBIw0a2ZfPQV7lL5/yb5HsUreJ6UFAF1tEQw==}
    engines: {node: '>=18'}

  cli-truncate@4.0.0:
    resolution: {integrity: sha512-nPdaFdQ0h/GEigbPClz11D0v/ZJEwxmeVZGeMo3Z5StPtUTkA9o1lD6QwoirYiSDzbcwn2XcjwmCp68W1IS4TA==}
    engines: {node: '>=18'}

  color-convert@2.0.1:
    resolution: {integrity: sha512-RRECPsj7iu/xb5oKYcsFHSppFNnsj/52OVTRKb4zP5onXwVF3zVmmToNcOfGC+CRDpfK/U584fMg38ZHCaElKQ==}
    engines: {node: '>=7.0.0'}

  color-name@1.1.4:
    resolution: {integrity: sha512-dOy+3AuW3a2wNbZHIuMZpTcgjGuLU/uBL/ubcZF9OXbDo8ff4O8yVp5Bf0efS8uEoYo5q4Fx7dY9OgQGXgAsQA==}

  color-name@2.0.0:
    resolution: {integrity: sha512-SbtvAMWvASO5TE2QP07jHBMXKafgdZz8Vrsrn96fiL+O92/FN/PLARzUW5sKt013fjAprK2d2iCn2hk2Xb5oow==}
    engines: {node: '>=12.20'}

  color-parse@2.0.2:
    resolution: {integrity: sha512-eCtOz5w5ttWIUcaKLiktF+DxZO1R9KLNY/xhbV6CkhM7sR3GhVghmt6X6yOnzeaM24po+Z9/S1apbXMwA3Iepw==}

  color-rgba@3.0.0:
    resolution: {integrity: sha512-PPwZYkEY3M2THEHHV6Y95sGUie77S7X8v+h1r6LSAPF3/LL2xJ8duUXSrkic31Nzc4odPwHgUbiX/XuTYzQHQg==}

  color-space@2.3.1:
    resolution: {integrity: sha512-5DJdKYwoDji3ik/i0xSn+SiwXsfwr+1FEcCMUz2GS5speGCfGSbBMOLd84SDUBOuX8y4CvdFJmOBBJuC4wp7sQ==}

  color2k@2.0.3:
    resolution: {integrity: sha512-zW190nQTIoXcGCaU08DvVNFTmQhUpnJfVuAKfWqUQkflXKpaDdpaYoM0iluLS9lgJNHyBF58KKA2FBEwkD7wog==}

  colorette@2.0.20:
    resolution: {integrity: sha512-IfEDxwoWIjkeXL1eXcDiow4UbKjhLdq6/EuSVR9GMN7KVH3r9gQ83e73hsz1Nd1T3ijd5xv1wcWRYO+D6kCI2w==}

  combined-stream@1.0.8:
    resolution: {integrity: sha512-FQN4MRfuJeHf7cBbBMJFXhKSDq+2kAArBlmRBvcvFE5BB1HZKXtSFASDhdlz9zOYwxh8lDdnvmMOe/+5cdoEdg==}
    engines: {node: '>= 0.8'}

  commander@13.1.0:
    resolution: {integrity: sha512-/rFeCpNJQbhSZjGVwO9RFV3xPqbnERS8MmIQzCtD/zl6gpJuV/bMLuN92oG3F7d8oDEHHRrujSXNUr8fpjntKw==}
    engines: {node: '>=18'}

  comver-to-semver@1.0.0:
    resolution: {integrity: sha512-gcGtbRxjwROQOdXLUWH1fQAXqThUVRZ219aAwgtX3KfYw429/Zv6EIJRf5TBSzWdAGwePmqH7w70WTaX4MDqag==}
    engines: {node: '>=12.17'}

  concat-map@0.0.1:
    resolution: {integrity: sha512-/Srv4dswyQNBfohGpz9o6Yb3Gz3SrUDqBH5rTuhGR7ahtlbYKnVxw2bCFMRljaA7EXHaXZ8wsHdodFvbkhKmqg==}

  confbox@0.1.8:
    resolution: {integrity: sha512-RMtmw0iFkeR4YV+fUOSucriAQNb9g8zFR52MWCtl+cCZOFRNL6zeB395vPzFhEjjn4fMxXudmELnl/KF/WrK6w==}

  convert-source-map@1.9.0:
    resolution: {integrity: sha512-ASFBup0Mz1uyiIjANan1jzLQami9z1PoYSZCiiYW2FczPbenXc45FZdBZLzOT+r6+iciuEModtmCti+hjaAk0A==}

  copy-to-clipboard@3.3.3:
    resolution: {integrity: sha512-2KV8NhB5JqC3ky0r9PMCAZKbUHSwtEo4CwCs0KXgruG43gX5PMqDEBbVU4OUzw2MuAWUfsuFmWvEKG5QRfSnJA==}

  cosmiconfig@7.1.0:
    resolution: {integrity: sha512-AdmX6xUzdNASswsFtmwSt7Vj8po9IuqXm0UXz7QKPuEUmPB4XyjGfaAr2PSuELMwkRMVH1EpIkX5bTZGRB3eCA==}
    engines: {node: '>=10'}

  cross-spawn@7.0.6:
    resolution: {integrity: sha512-uV2QOWP2nWzsy2aMp8aRibhi9dlzF5Hgh5SHaB9OiTGEyDTiJJyx0uy51QXdyWbtAHNua4XJzUKca3OzKUd3vA==}
    engines: {node: '>= 8'}

  css-in-js-utils@3.1.0:
    resolution: {integrity: sha512-fJAcud6B3rRu+KHYk+Bwf+WFL2MDCJJ1XG9x137tJQ0xYxor7XziQtuGFbWNdqrvF4Tk26O3H73nfVqXt/fW1A==}

  css-tree@1.1.3:
    resolution: {integrity: sha512-tRpdppF7TRazZrjJ6v3stzv93qxRcSsFmW6cX0Zm2NVKpxE1WV1HblnghVv9TreireHkqI/VDEsfolRF1p6y7Q==}
    engines: {node: '>=8.0.0'}

  css.escape@1.5.1:
    resolution: {integrity: sha512-YUifsXXuknHlUsmlgyY0PKzgPOr7/FjCePfHNt0jxm83wHZi44VDMQ7/fGNkjY3/jV1MC+1CmZbaHzugyeRtpg==}

  cssstyle@4.2.1:
    resolution: {integrity: sha512-9+vem03dMXG7gDmZ62uqmRiMRNtinIZ9ZyuF6BdxzfOD+FdN5hretzynkn0ReS2DO2GSw76RWHs0UmJPI2zUjw==}
    engines: {node: '>=18'}

  csstype@3.1.3:
    resolution: {integrity: sha512-M1uQkMl8rQK/szD0LNhtqxIPLpimGm8sOBwU7lLnCpSbTyY3yeU1Vc7l4KT5zT4s/yOxHH5O7tIuuLOCnLADRw==}

  damerau-levenshtein@1.0.8:
    resolution: {integrity: sha512-sdQSFB7+llfUcQHUQO3+B8ERRj0Oa4w9POWMI/puGtuf7gFywGmkaLCElnudfTiKZV+NvHqL0ifzdrI8Ro7ESA==}

  data-urls@5.0.0:
    resolution: {integrity: sha512-ZYP5VBHshaDAiVZxjbRVcFJpc+4xGgT0bK3vzy1HLN8jTO975HEbuYzZJcHoQEY5K1a0z8YayJkyVETa08eNTg==}
    engines: {node: '>=18'}

  data-view-buffer@1.0.2:
    resolution: {integrity: sha512-EmKO5V3OLXh1rtK2wgXRansaK1/mtVdTUEiEI0W8RkvgT05kfxaH29PliLnpLP73yYO6142Q72QNa8Wx/A5CqQ==}
    engines: {node: '>= 0.4'}

  data-view-byte-length@1.0.2:
    resolution: {integrity: sha512-tuhGbE6CfTM9+5ANGf+oQb72Ky/0+s3xKUpHvShfiz2RxMFgFPjsXuRLBVMtvMs15awe45SRb83D6wH4ew6wlQ==}
    engines: {node: '>= 0.4'}

  data-view-byte-offset@1.0.1:
    resolution: {integrity: sha512-BS8PfmtDGnrgYdOonGZQdLZslWIeCGFP9tpan0hi1Co2Zr2NKADsvGYA8XxuG/4UWgJ6Cjtv+YJnB6MM69QGlQ==}
    engines: {node: '>= 0.4'}

  debug@3.2.7:
    resolution: {integrity: sha512-CFjzYYAi4ThfiQvizrFQevTTXHtnCqWfe7x1AhgEscTz6ZbLbfoLRLPugTQyBth6f8ZERVUSyWHFD/7Wu4t1XQ==}
    peerDependencies:
      supports-color: '*'
    peerDependenciesMeta:
      supports-color:
        optional: true

  debug@4.4.0:
    resolution: {integrity: sha512-6WTZ/IxCY/T6BALoZHaE4ctp9xm+Z5kY/pzYaCHRFeyVhojxlrm+46y68HA6hr0TcwEssoxNiDEUJQjfPZ/RYA==}
    engines: {node: '>=6.0'}
    peerDependencies:
      supports-color: '*'
    peerDependenciesMeta:
      supports-color:
        optional: true

  decimal.js@10.5.0:
    resolution: {integrity: sha512-8vDa8Qxvr/+d94hSh5P3IJwI5t8/c0KsMp+g8bNw9cY2icONa5aPfvKeieW1WlG0WQYwwhJ7mjui2xtiePQSXw==}

  deep-eql@5.0.2:
    resolution: {integrity: sha512-h5k/5U50IJJFpzfL6nO9jaaumfjO/f2NjK/oYB2Djzm4p9L+3T9qWpZqZ2hAbLPuuYq9wrU08WQyBTL5GbPk5Q==}
    engines: {node: '>=6'}

  deep-is@0.1.4:
    resolution: {integrity: sha512-oIPzksmTg4/MriiaYGO+okXDT7ztn/w3Eptv/+gSIdMdKsJo0u4CfYNFJPy+4SKMuCqGw2wxnA+URMg3t8a/bQ==}

  deepmerge@4.3.1:
    resolution: {integrity: sha512-3sUqbMEc77XqpdNO7FRyRog+eW3ph+GYCbj+rK+uYyRMuwsVy0rMiVtPn+QJlKFvWP/1PYpapqYn0Me2knFn+A==}
    engines: {node: '>=0.10.0'}

  define-data-property@1.1.4:
    resolution: {integrity: sha512-rBMvIzlpA8v6E+SJZoo++HAYqsLrkg7MSfIinMPFhmkorw7X+dOXVJQs+QT69zGkzMyfDnIMN2Wid1+NbL3T+A==}
    engines: {node: '>= 0.4'}

  define-properties@1.2.1:
    resolution: {integrity: sha512-8QmQKqEASLd5nx0U1B1okLElbUuuttJ/AnYmRXbbbGDWh6uS208EjD4Xqq/I9wK7u0v6O08XhTWnt5XtEbR6Dg==}
    engines: {node: '>= 0.4'}

  delayed-stream@1.0.0:
    resolution: {integrity: sha512-ZySD7Nf91aLB0RxL4KGrKHBXl7Eds1DAmEdcoVawXnLD7SDhpNgtuII2aAkg7a7QS41jxPSZ17p4VdGnMHk3MQ==}
    engines: {node: '>=0.4.0'}

  dequal@2.0.3:
    resolution: {integrity: sha512-0je+qPKHEMohvfRTCEo3CrPG6cAzAYgmzKyxRiYSSDkS6eGJdyVJm7WaYA5ECaAD9wLB2T4EEeymA5aFVcYXCA==}
    engines: {node: '>=6'}

  detect-libc@1.0.3:
    resolution: {integrity: sha512-pGjwhsmsp4kL2RTz08wcOlGN83otlqHeD/Z5T8GXZB+/YcpQ/dgo+lbU8ZsGxV0HIvqqxo9l7mqYwyYMD9bKDg==}
    engines: {node: '>=0.10'}
    hasBin: true

  detect-node-es@1.1.0:
    resolution: {integrity: sha512-ypdmJU/TbBby2Dxibuv7ZLW3Bs1QEmM7nHjEANfohJLvE0XVujisn1qPJcZxg+qDucsr+bP6fLD1rPS3AhJ7EQ==}

  doctrine@2.1.0:
    resolution: {integrity: sha512-35mSku4ZXK0vfCuHEDAwt55dg2jNajHZ1odvF+8SSr82EsZY4QmXfuWso8oEd8zRhVObSN18aM0CjSdoBX7zIw==}
    engines: {node: '>=0.10.0'}

  doctrine@3.0.0:
    resolution: {integrity: sha512-yS+Q5i3hBf7GBkd4KG8a7eBNNWNGLTaEwwYWUijIYM7zrlYDM0BFXHjjPWlWZ1Rg7UaddZeIDmi9jF3HmqiQ2w==}
    engines: {node: '>=6.0.0'}

  dom-accessibility-api@0.5.16:
    resolution: {integrity: sha512-X7BJ2yElsnOJ30pZF4uIIDfBEVgF4XEBxL9Bxhy6dnrm5hkzqmsWHGTiHqRiITNhMyFLyAiWndIJP7Z1NTteDg==}

  dom-accessibility-api@0.6.3:
    resolution: {integrity: sha512-7ZgogeTnjuHbo+ct10G9Ffp0mif17idi0IyWNVA/wcwcm7NPOD/WEHVP3n7n3MhXqxoIYm8d6MuZohYWIZ4T3w==}

  dom-helpers@5.2.1:
    resolution: {integrity: sha512-nRCa7CK3VTrM2NmGkIy4cbK7IZlgBE/PYMn55rrXefr5xXDP0LdtfPnblFDoVdcAfslJ7or6iqAUnx0CCGIWQA==}

  dunder-proto@1.0.1:
    resolution: {integrity: sha512-KIN/nDJBQRcXw0MLVhZE9iQHmG68qAVIBg9CqmUYjmQIhgij9U5MFvrqkUL5FbtyyzZuOeOt0zdeRe4UY7ct+A==}
    engines: {node: '>= 0.4'}

  earcut@3.0.1:
    resolution: {integrity: sha512-0l1/0gOjESMeQyYaK5IDiPNvFeu93Z/cO0TjZh9eZ1vyCtZnA7KMZ8rQggpsJHIbGSdrqYq9OhuveadOVHCshw==}

  eastasianwidth@0.2.0:
    resolution: {integrity: sha512-I88TYZWc9XiYHRQ4/3c5rjjfgkjhLyW2luGIheGERbNQ6OY7yTybanSpDXZa8y7VUP9YmDcYa+eyq4ca7iLqWA==}

  emoji-regex@10.4.0:
    resolution: {integrity: sha512-EC+0oUMY1Rqm4O6LLrgjtYDvcVYTy7chDnM4Q7030tP4Kwj3u/pR6gP9ygnp2CJMK5Gq+9Q2oqmrFJAz01DXjw==}

  emoji-regex@8.0.0:
    resolution: {integrity: sha512-MSjYzcWNOA0ewAHpz0MxpYFvwg6yjy1NG3xteoqz644VCo/RPgnr1/GGt+ic3iJTzQ8Eu3TdM14SawnVUmGE6A==}

  emoji-regex@9.2.2:
    resolution: {integrity: sha512-L18DaJsXSUk2+42pv8mLs5jJT2hqFkFE4j21wOmgbUqsZ2hL72NsUU785g9RXgo3s0ZNgVl42TiHp3ZtOv/Vyg==}

  enhanced-resolve@5.18.1:
    resolution: {integrity: sha512-ZSW3ma5GkcQBIpwZTSRAI8N71Uuwgs93IezB7mf7R60tC8ZbJideoDNKjHn2O9KIlx6rkGTTEk1xUCK2E1Y2Yg==}
    engines: {node: '>=10.13.0'}

  entities@4.5.0:
    resolution: {integrity: sha512-V0hjH4dGPh9Ao5p0MoRY6BVqtwCjhz6vI5LT8AJ55H+4g9/4vbHx1I54fS0XuclLhDHArPQCiMjDxjaL8fPxhw==}
    engines: {node: '>=0.12'}

  environment@1.1.0:
    resolution: {integrity: sha512-xUtoPkMggbz0MPyPiIWr1Kp4aeWJjDZ6SMvURhimjdZgsRuDplF5/s9hcgGhyXMhs+6vpnuoiZ2kFiu3FMnS8Q==}
    engines: {node: '>=18'}

  error-ex@1.3.2:
    resolution: {integrity: sha512-7dFHNmqeFSEt2ZBsCriorKnn3Z2pj+fd9kmI6QoWw4//DL+icEBfc0U7qJCisqrTsKTjw4fNFy2pW9OqStD84g==}

  error-stack-parser@2.1.4:
    resolution: {integrity: sha512-Sk5V6wVazPhq5MhpO+AUxJn5x7XSXGl1R93Vn7i+zS15KDVxQijejNCrz8340/2bgLBjR9GtEG8ZVKONDjcqGQ==}

  es-abstract@1.23.9:
    resolution: {integrity: sha512-py07lI0wjxAC/DcfK1S6G7iANonniZwTISvdPzk9hzeH0IZIshbuuFxLIU96OyF89Yb9hiqWn8M/bY83KY5vzA==}
    engines: {node: '>= 0.4'}

  es-define-property@1.0.1:
    resolution: {integrity: sha512-e3nRfgfUZ4rNGL232gUgX06QNyyez04KdjFrF+LTRoOXmrOgFKDg4BCdsjW8EnT69eqdYGmRpJwiPVYNrCaW3g==}
    engines: {node: '>= 0.4'}

  es-errors@1.3.0:
    resolution: {integrity: sha512-Zf5H2Kxt2xjTvbJvP2ZWLEICxA6j+hAmMzIlypy4xcBg1vKVnx89Wy0GbS+kf5cwCVFFzdCFh2XSCFNULS6csw==}
    engines: {node: '>= 0.4'}

  es-iterator-helpers@1.2.1:
    resolution: {integrity: sha512-uDn+FE1yrDzyC0pCo961B2IHbdM8y/ACZsKD4dG6WqrjV53BADjwa7D+1aom2rsNVfLyDgU/eigvlJGJ08OQ4w==}
    engines: {node: '>= 0.4'}

  es-module-lexer@1.6.0:
    resolution: {integrity: sha512-qqnD1yMU6tk/jnaMosogGySTZP8YtUgAffA9nMN+E/rjxcfRQ6IEk7IiozUjgxKoFHBGjTLnrHB/YC45r/59EQ==}

  es-object-atoms@1.1.1:
    resolution: {integrity: sha512-FGgH2h8zKNim9ljj7dankFPcICIK9Cp5bm+c2gQSYePhpaG5+esrLODihIorn+Pe6FGJzWhXQotPv73jTaldXA==}
    engines: {node: '>= 0.4'}

  es-set-tostringtag@2.1.0:
    resolution: {integrity: sha512-j6vWzfrGVfyXxge+O0x5sh6cvxAog0a/4Rdd2K36zCMV5eJ+/+tOAngRO8cODMNWbVRdVlmGZQL2YS3yR8bIUA==}
    engines: {node: '>= 0.4'}

  es-shim-unscopables@1.1.0:
    resolution: {integrity: sha512-d9T8ucsEhh8Bi1woXCf+TIKDIROLG5WCkxg8geBCbvk22kzwC5G2OnXVMO6FUsvQlgUUXQ2itephWDLqDzbeCw==}
    engines: {node: '>= 0.4'}

  es-to-primitive@1.3.0:
    resolution: {integrity: sha512-w+5mJ3GuFL+NjVtJlvydShqE1eN3h3PbI7/5LAsYJP/2qtuMXjfL2LpHSRqo4b4eSF5K/DH1JXKUAHSB2UW50g==}
    engines: {node: '>= 0.4'}

  esbuild@0.25.0:
    resolution: {integrity: sha512-BXq5mqc8ltbaN34cDqWuYKyNhX8D/Z0J1xdtdQ8UcIIIyJyz+ZMKUt58tF3SrZ85jcfN/PZYhjR5uDQAYNVbuw==}
    engines: {node: '>=18'}
    hasBin: true

  escape-string-regexp@4.0.0:
    resolution: {integrity: sha512-TtpcNJ3XAzx3Gq8sWRzJaVajRs0uVxA2YAkdb1jm2YkPz4G6egUFAyA3n5vtEIZefPk5Wa4UXbKuS5fKkJWdgA==}
    engines: {node: '>=10'}

  eslint-config-prettier@10.0.1:
    resolution: {integrity: sha512-lZBts941cyJyeaooiKxAtzoPHTN+GbQTJFAIdQbRhA4/8whaAraEh47Whw/ZFfrjNSnlAxqfm9i0XVAEkULjCw==}
    hasBin: true
    peerDependencies:
      eslint: '>=7.0.0'

  eslint-import-resolver-node@0.3.9:
    resolution: {integrity: sha512-WFj2isz22JahUv+B788TlO3N6zL3nNJGU8CcZbPZvVEkBPaJdCV4vy5wyghty5ROFbCRnm132v8BScu5/1BQ8g==}

  eslint-import-resolver-typescript@3.8.3:
    resolution: {integrity: sha512-A0bu4Ks2QqDWNpeEgTQMPTngaMhuDu4yv6xpftBMAf+1ziXnpx+eSR1WRfoPTe2BAiAjHFZ7kSNx1fvr5g5pmQ==}
    engines: {node: ^14.18.0 || >=16.0.0}
    peerDependencies:
      eslint: '*'
      eslint-plugin-import: '*'
      eslint-plugin-import-x: '*'
    peerDependenciesMeta:
      eslint-plugin-import:
        optional: true
      eslint-plugin-import-x:
        optional: true

  eslint-module-utils@2.12.0:
    resolution: {integrity: sha512-wALZ0HFoytlyh/1+4wuZ9FJCD/leWHQzzrxJ8+rebyReSLk7LApMyd3WJaLVoN+D5+WIdJyDK1c6JnE65V4Zyg==}
    engines: {node: '>=4'}
    peerDependencies:
      '@typescript-eslint/parser': '*'
      eslint: '*'
      eslint-import-resolver-node: '*'
      eslint-import-resolver-typescript: '*'
      eslint-import-resolver-webpack: '*'
    peerDependenciesMeta:
      '@typescript-eslint/parser':
        optional: true
      eslint:
        optional: true
      eslint-import-resolver-node:
        optional: true
      eslint-import-resolver-typescript:
        optional: true
      eslint-import-resolver-webpack:
        optional: true

  eslint-plugin-header@3.1.1:
    resolution: {integrity: sha512-9vlKxuJ4qf793CmeeSrZUvVClw6amtpghq3CuWcB5cUNnWHQhgcqy5eF8oVKFk1G3Y/CbchGfEaw3wiIJaNmVg==}
    peerDependencies:
      eslint: '>=7.7.0'

  eslint-plugin-import@2.31.0:
    resolution: {integrity: sha512-ixmkI62Rbc2/w8Vfxyh1jQRTdRTF52VxwRVHl/ykPAmqG+Nb7/kNn+byLP0LxPgI7zWA16Jt82SybJInmMia3A==}
    engines: {node: '>=4'}
    peerDependencies:
      '@typescript-eslint/parser': '*'
      eslint: ^2 || ^3 || ^4 || ^5 || ^6 || ^7.2.0 || ^8 || ^9
    peerDependenciesMeta:
      '@typescript-eslint/parser':
        optional: true

  eslint-plugin-jsx-a11y@6.10.2:
    resolution: {integrity: sha512-scB3nz4WmG75pV8+3eRUQOHZlNSUhFNq37xnpgRkCCELU3XMvXAxLk1eqWWyE22Ki4Q01Fnsw9BA3cJHDPgn2Q==}
    engines: {node: '>=4.0'}
    peerDependencies:
      eslint: ^3 || ^4 || ^5 || ^6 || ^7 || ^8 || ^9

  eslint-plugin-react-hooks@5.1.0:
    resolution: {integrity: sha512-mpJRtPgHN2tNAvZ35AMfqeB3Xqeo273QxrHJsbBEPWODRM4r0yB6jfoROqKEYrOn27UtRPpcpHc2UqyBSuUNTw==}
    engines: {node: '>=10'}
    peerDependencies:
      eslint: ^3.0.0 || ^4.0.0 || ^5.0.0 || ^6.0.0 || ^7.0.0 || ^8.0.0-0 || ^9.0.0

  eslint-plugin-react@7.37.4:
    resolution: {integrity: sha512-BGP0jRmfYyvOyvMoRX/uoUeW+GqNj9y16bPQzqAHf3AYII/tDs+jMN0dBVkl88/OZwNGwrVFxE7riHsXVfy/LQ==}
    engines: {node: '>=4'}
    peerDependencies:
      eslint: ^3 || ^4 || ^5 || ^6 || ^7 || ^8 || ^9.7

  eslint-plugin-unused-imports@4.1.4:
    resolution: {integrity: sha512-YptD6IzQjDardkl0POxnnRBhU1OEePMV0nd6siHaRBbd+lyh6NAhFEobiznKU7kTsSsDeSD62Pe7kAM1b7dAZQ==}
    peerDependencies:
      '@typescript-eslint/eslint-plugin': ^8.0.0-0 || ^7.0.0 || ^6.0.0 || ^5.0.0
      eslint: ^9.0.0 || ^8.0.0
    peerDependenciesMeta:
      '@typescript-eslint/eslint-plugin':
        optional: true

  eslint-scope@7.2.2:
    resolution: {integrity: sha512-dOt21O7lTMhDM+X9mB4GX+DZrZtCUJPL/wlcTqxyrx5IvO0IYtILdtrQGQp+8n5S0gwSVmOf9NQrjMOgfQZlIg==}
    engines: {node: ^12.22.0 || ^14.17.0 || >=16.0.0}

  eslint-visitor-keys@3.4.3:
    resolution: {integrity: sha512-wpc+LXeiyiisxPlEkUzU6svyS1frIO3Mgxj1fdy7Pm8Ygzguax2N3Fa/D/ag1WqbOprdI+uY6wMUl8/a2G+iag==}
    engines: {node: ^12.22.0 || ^14.17.0 || >=16.0.0}

  eslint-visitor-keys@4.2.0:
    resolution: {integrity: sha512-UyLnSehNt62FFhSwjZlHmeokpRK59rcz29j+F1/aDgbkbRTk7wIc9XzdoasMUbRNKDM0qQt/+BJ4BrpFeABemw==}
    engines: {node: ^18.18.0 || ^20.9.0 || >=21.1.0}

  eslint@8.57.1:
    resolution: {integrity: sha512-ypowyDxpVSYpkXr9WPv2PAZCtNip1Mv5KTW0SCurXv/9iOpcrH9PaqUElksqEB6pChqHGDRCFTyrZlGhnLNGiA==}
    engines: {node: ^12.22.0 || ^14.17.0 || >=16.0.0}
    deprecated: This version is no longer supported. Please see https://eslint.org/version-support for other options.
    hasBin: true

  espree@9.6.1:
    resolution: {integrity: sha512-oruZaFkjorTpF32kDSI5/75ViwGeZginGGy2NoOSg3Q9bnwlnmDm4HLnkl0RE3n+njDXR037aY1+x58Z/zFdwQ==}
    engines: {node: ^12.22.0 || ^14.17.0 || >=16.0.0}

  esquery@1.6.0:
    resolution: {integrity: sha512-ca9pw9fomFcKPvFLXhBKUK90ZvGibiGOvRJNbjljY7s7uq/5YO4BOzcYtJqExdx99rF6aAcnRxHmcUHcz6sQsg==}
    engines: {node: '>=0.10'}

  esrecurse@4.3.0:
    resolution: {integrity: sha512-KmfKL3b6G+RXvP8N1vr3Tq1kL/oCFgn2NYXEtqP8/L3pKapUA4G8cFVaoF3SU323CD4XypR/ffioHmkti6/Tag==}
    engines: {node: '>=4.0'}

  estraverse@5.3.0:
    resolution: {integrity: sha512-MMdARuVEQziNTeJD8DgMqmhwR11BRQ/cBP+pLtYdSTnf3MIO8fFeiINEbX36ZdNlfU/7A9f3gUw49B3oQsvwBA==}
    engines: {node: '>=4.0'}

  estree-walker@2.0.2:
    resolution: {integrity: sha512-Rfkk/Mp/DL7JVje3u18FxFujQlTNR2q6QfMSMB7AvCBx91NGj/ba3kCfza0f6dVDbw7YlRf/nDrn7pQrCCyQ/w==}

  estree-walker@3.0.3:
    resolution: {integrity: sha512-7RUKfXgSMMkzt6ZuXmqapOurLGPPfgj6l9uRZ7lRGolvk0y2yocc35LdcxKC5PQZdn2DMqioAQ2NoWcrTKmm6g==}

  esutils@2.0.3:
    resolution: {integrity: sha512-kVscqXk4OCp68SZ0dkgEKVi6/8ij300KBWTJq32P/dYeWTSwK41WyTxalN1eRmA5Z9UU/LX9D7FWSmV9SAYx6g==}
    engines: {node: '>=0.10.0'}

  eventemitter3@5.0.1:
    resolution: {integrity: sha512-GWkBvjiSZK87ELrYOSESUYeVIc9mvLLf/nXalMOS5dYrgZq9o5OVkbZAVM06CVxYsCwH9BDZFPlQTlPA1j4ahA==}

  execa@5.1.1:
    resolution: {integrity: sha512-8uSpZZocAZRBAPIEINJj3Lo9HyGitllczc27Eh5YYojjMFMn8yHMDMaUHE2Jqfq05D/wucwI4JGURyXt1vchyg==}
    engines: {node: '>=10'}

  execa@8.0.1:
    resolution: {integrity: sha512-VyhnebXciFV2DESc+p6B+y0LjSm0krU4OgJN44qFAhBY0TJ+1V61tYD2+wHusZ6F9n5K+vl8k0sTy7PEfV4qpg==}
    engines: {node: '>=16.17'}

  expect-type@1.1.0:
    resolution: {integrity: sha512-bFi65yM+xZgk+u/KRIpekdSYkTB5W1pEf0Lt8Q8Msh7b+eQ7LXVtIB1Bkm4fvclDEL1b2CZkMhv2mOeF8tMdkA==}
    engines: {node: '>=12.0.0'}

  fast-deep-equal@3.1.3:
    resolution: {integrity: sha512-f3qQ9oQy9j2AhBe/H9VC91wLmKBCCU/gDOnKNAYG5hswO7BLKj09Hc5HYNz9cGI++xlpDCIgDaitVs03ATR84Q==}

  fast-glob@3.3.3:
    resolution: {integrity: sha512-7MptL8U0cqcFdzIzwOTHoilX9x5BrNqye7Z/LuC7kCMRio1EMSyqRK3BEAUD7sXRq4iT4AzTVuZdhgQ2TCvYLg==}
    engines: {node: '>=8.6.0'}

  fast-json-stable-stringify@2.1.0:
    resolution: {integrity: sha512-lhd/wF+Lk98HZoTCtlVraHtfh5XYijIjalXck7saUtuanSDyLMxnHhSXEDJqHxD7msR8D0uCmqlkwjCV8xvwHw==}

  fast-levenshtein@2.0.6:
    resolution: {integrity: sha512-DCXu6Ifhqcks7TZKY3Hxp3y6qphY5SJZmrWMDrKcERSOXWQdMhU9Ig/PYrzyw/ul9jOIyh0N4M0tbC5hodg8dw==}

  fast-safe-stringify@2.1.1:
    resolution: {integrity: sha512-W+KJc2dmILlPplD/H4K9l9LcAHAfPtP6BY84uVLXQ6Evcz9Lcg33Y2z1IVblT6xdY54PXYVHEv+0Wpq8Io6zkA==}

  fast-shallow-equal@1.0.0:
    resolution: {integrity: sha512-HPtaa38cPgWvaCFmRNhlc6NG7pv6NUHqjPgVAkWGoB9mQMwYB27/K0CvOM5Czy+qpT3e8XJ6Q4aPAnzpNpzNaw==}

  fastest-stable-stringify@2.0.2:
    resolution: {integrity: sha512-bijHueCGd0LqqNK9b5oCMHc0MluJAx0cwqASgbWMvkO01lCYgIhacVRLcaDz3QnyYIRNJRDwMb41VuT6pHJ91Q==}

  fastq@1.19.0:
    resolution: {integrity: sha512-7SFSRCNjBQIZH/xZR3iy5iQYR8aGBE0h3VG6/cwlbrpdciNYBMotQav8c1XI3HjHH+NikUpP53nPdlZSdWmFzA==}

  fdir@6.4.3:
    resolution: {integrity: sha512-PMXmW2y1hDDfTSRc9gaXIuCCRpuoz3Kaz8cUelp3smouvfT632ozg2vrT6lJsHKKOF59YLbOGfAWGUcKEfRMQw==}
    peerDependencies:
      picomatch: ^3 || ^4
    peerDependenciesMeta:
      picomatch:
        optional: true

  file-entry-cache@6.0.1:
    resolution: {integrity: sha512-7Gps/XWymbLk2QLYK4NzpMOrYjMhdIxXuIvy2QBsLE6ljuodKvdkWs/cpyJJ3CVIVpH0Oi1Hvg1ovbMzLdFBBg==}
    engines: {node: ^10.12.0 || >=12.0.0}

  fill-range@7.1.1:
    resolution: {integrity: sha512-YsGpe3WHLK8ZYi4tWDg2Jy3ebRz2rXowDxnld4bkQB00cc/1Zw9AWnC0i9ztDJitivtQvaI9KaLyKrc+hBW0yg==}
    engines: {node: '>=8'}

  find-git-root@1.0.4:
    resolution: {integrity: sha512-468fmirKKgcrqfZfPn0xIpwZUUsZQcYXfx0RC2/jX39GPz83TwutQNZZhDrI6HqjO8cRejxQVaUY8GQdXopFfA==}

  find-root@1.1.0:
    resolution: {integrity: sha512-NKfW6bec6GfKc0SGx1e07QZY9PE99u0Bft/0rzSD5k3sO/vwkVUpDUKVm5Gpp5Ue3YfShPFTX2070tDs5kB9Ng==}

  find-up@5.0.0:
    resolution: {integrity: sha512-78/PXT1wlLLDgTzDs7sjq9hzz0vXD+zn+7wypEe4fXQxCmdmqfGsEPQxmiCSQI3ajFV91bVSsvNtrJRiW6nGng==}
    engines: {node: '>=10'}

  find-workspaces@0.3.1:
    resolution: {integrity: sha512-UDkGILGJSA1LN5Aa7McxCid4sqW3/e+UYsVwyxki3dDT0F8+ym0rAfnCkEfkL0rO7M+8/mvkim4t/s3IPHmg+w==}

  flat-cache@3.2.0:
    resolution: {integrity: sha512-CYcENa+FtcUKLmhhqyctpclsq7QF38pKjZHsGNiSQF5r4FtoKDWabFDl3hzaEQMvT1LHEysw5twgLvpYYb4vbw==}
    engines: {node: ^10.12.0 || >=12.0.0}

  flatted@3.3.3:
    resolution: {integrity: sha512-GX+ysw4PBCz0PzosHDepZGANEuFCMLrnRTiEy9McGjmkCQYwRq4A/X786G/fjM/+OjsWSU1ZrY5qyARZmO/uwg==}

  focus-lock@1.3.6:
    resolution: {integrity: sha512-Ik/6OCk9RQQ0T5Xw+hKNLWrjSMtv51dD4GRmJjbD5a58TIEpI5a5iXagKVl3Z5UuyslMCA8Xwnu76jQob62Yhg==}
    engines: {node: '>=10'}

  for-each@0.3.5:
    resolution: {integrity: sha512-dKx12eRCVIzqCxFGplyFKJMPvLEWgmNtUrpTiJIR5u97zEhRG8ySrtboPHZXx7daLxQVrl643cTzbab2tkQjxg==}
    engines: {node: '>= 0.4'}

  foreground-child@3.3.0:
    resolution: {integrity: sha512-Ld2g8rrAyMYFXBhEqMz8ZAHBi4J4uS1i/CxGMDnjyFWddMXLVcDp051DZfu+t7+ab7Wv6SMqpWmyFIj5UbfFvg==}
    engines: {node: '>=14'}

  form-data@4.0.2:
    resolution: {integrity: sha512-hGfm/slu0ZabnNt4oaRZ6uREyfCj6P4fT/n6A1rGV+Z0VdGXjfOhVUpkn6qVQONHGIFwmveGXyDs75+nr6FM8w==}
    engines: {node: '>= 6'}

  framer-motion@12.4.7:
    resolution: {integrity: sha512-VhrcbtcAMXfxlrjeHPpWVu2+mkcoR31e02aNSR7OUS/hZAciKa8q6o3YN2mA1h+jjscRsSyKvX6E1CiY/7OLMw==}
    peerDependencies:
      '@emotion/is-prop-valid': '*'
      react: ^18.0.0 || ^19.0.0
      react-dom: ^18.0.0 || ^19.0.0
    peerDependenciesMeta:
      '@emotion/is-prop-valid':
        optional: true
      react:
        optional: true
      react-dom:
        optional: true

  framesync@6.1.2:
    resolution: {integrity: sha512-jBTqhX6KaQVDyus8muwZbBeGGP0XgujBRbQ7gM7BRdS3CadCZIHiawyzYLnafYcvZIh5j8WE7cxZKFn7dXhu9g==}

  fs-extra@11.3.0:
    resolution: {integrity: sha512-Z4XaCL6dUDHfP/jT25jJKMmtxvuwbkrD1vNSMFlo9lNLY2c5FHYSQgHPRZUjAB26TpDEoW9HCOgplrdbaPV/ew==}
    engines: {node: '>=14.14'}

  fs.realpath@1.0.0:
    resolution: {integrity: sha512-OO0pH2lK6a0hZnAdau5ItzHPI6pUlvI7jMVnxUQRtw4owF2wk8lOSabtGDCTP4Ggrg2MbGnWO9X8K1t4+fGMDw==}

  fsevents@2.3.3:
    resolution: {integrity: sha512-5xoDfX+fL7faATnagmWPpbFtwh/R77WmMMqqHGS65C3vvB0YHrgF+B1YmZ3441tMj5n63k0212XNoJwzlhffQw==}
    engines: {node: ^8.16.0 || ^10.6.0 || >=11.0.0}
    os: [darwin]

  function-bind@1.1.2:
    resolution: {integrity: sha512-7XHNxH7qX9xG5mIwxkhumTox/MIRNcOgDrxWsMt2pAr23WHp6MrRlN7FBSFpCpr+oVO0F744iUgR82nJMfG2SA==}

  function.prototype.name@1.1.8:
    resolution: {integrity: sha512-e5iwyodOHhbMr/yNrc7fDYG4qlbIvI5gajyzPnb5TCwyhjApznQh1BMFou9b30SevY43gCJKXycoCBjMbsuW0Q==}
    engines: {node: '>= 0.4'}

  functions-have-names@1.2.3:
    resolution: {integrity: sha512-xckBUXyTIqT97tq2x2AMb+g163b5JFysYk0x4qxNFwbfQkmNZoiRHb6sPzI9/QV33WeuvVYBUIiD4NzNIyqaRQ==}

  geotiff@2.1.3:
    resolution: {integrity: sha512-PT6uoF5a1+kbC3tHmZSUsLHBp2QJlHasxxxxPW47QIY1VBKpFB+FcDvX+MxER6UzgLQZ0xDzJ9s48B9JbOCTqA==}
    engines: {node: '>=10.19'}

  get-east-asian-width@1.3.0:
    resolution: {integrity: sha512-vpeMIQKxczTD/0s2CdEWHcb0eeJe6TFjxb+J5xgX7hScxqrGuyjmv4c1D4A/gelKfyox0gJJwIHF+fLjeaM8kQ==}
    engines: {node: '>=18'}

  get-intrinsic@1.3.0:
    resolution: {integrity: sha512-9fSjSaos/fRIVIp+xSJlE6lfwhES7LNtKaCBIamHsjr2na1BiABJPo0mOjjz8GJDURarmCPGqaiVg5mfjb98CQ==}
    engines: {node: '>= 0.4'}

  get-nonce@1.0.1:
    resolution: {integrity: sha512-FJhYRoDaiatfEkUK8HKlicmu/3SGFD51q3itKDGoSTysQJBnfOcxU5GxnhE1E6soB76MbT0MBtnKJuXyAx+96Q==}
    engines: {node: '>=6'}

  get-npm-tarball-url@2.1.0:
    resolution: {integrity: sha512-ro+DiMu5DXgRBabqXupW38h7WPZ9+Ad8UjwhvsmmN8w1sU7ab0nzAXvVZ4kqYg57OrqomRtJvepX5/xvFKNtjA==}
    engines: {node: '>=12.17'}

  get-proto@1.0.1:
    resolution: {integrity: sha512-sTSfBjoXBp89JvIKIefqw7U2CCebsc74kiY6awiGogKtoSGbgjYE/G/+l9sF3MWFPNc9IcoOC4ODfKHfxFmp0g==}
    engines: {node: '>= 0.4'}

  get-stream@6.0.1:
    resolution: {integrity: sha512-ts6Wi+2j3jQjqi70w5AlN8DFnkSwC+MqmxEzdEALB2qXZYV3X/b1CTfgPLGJNMeAWxdPfU8FO1ms3NUfaHCPYg==}
    engines: {node: '>=10'}

  get-stream@8.0.1:
    resolution: {integrity: sha512-VaUJspBffn/LMCJVoMvSAdmscJyS1auj5Zulnn5UoYcY531UWmdwhRWkcGKnGU93m5HSXP9LP2usOryrBtQowA==}
    engines: {node: '>=16'}

  get-symbol-description@1.1.0:
    resolution: {integrity: sha512-w9UMqWwJxHNOvoNzSJ2oPF5wvYcvP7jUvYzhp67yEhTi17ZDBBC1z9pTdGuzjD+EFIqLSYRweZjqfiPzQ06Ebg==}
    engines: {node: '>= 0.4'}

  get-tsconfig@4.10.0:
    resolution: {integrity: sha512-kGzZ3LWWQcGIAmg6iWvXn0ei6WDtV26wzHRMwDSzmAbcXrTEXxHy6IehI6/4eT6VRKyMP1eF1VqwrVUmE/LR7A==}

  glob-parent@5.1.2:
    resolution: {integrity: sha512-AOIgSQCepiJYwP3ARnGx+5VnTu2HBYdzbGP45eLw1vr3zB3vZLeyed1sC9hnbcOc9/SrMyM5RPQrkGz4aS9Zow==}
    engines: {node: '>= 6'}

  glob-parent@6.0.2:
    resolution: {integrity: sha512-XxwI8EOhVQgWp6iDL+3b0r86f4d6AX6zSU55HfB4ydCEuXLXc5FcYeOu+nnGftS4TEju/11rt4KJPTMgbfmv4A==}
    engines: {node: '>=10.13.0'}

  glob@11.0.1:
    resolution: {integrity: sha512-zrQDm8XPnYEKawJScsnM0QzobJxlT/kHOOlRTio8IH/GrmxRE5fjllkzdaHclIuNjUQTJYH2xHNIGfdpJkDJUw==}
    engines: {node: 20 || >=22}
    hasBin: true

  glob@7.2.3:
    resolution: {integrity: sha512-nFR0zLpU2YCaRxwoCJvL6UvCH2JFyFVIvwTLsIf21AuHlMskA1hhTdk+LlYJtOlYt9v6dvszD2BGRqBL+iQK9Q==}
    deprecated: Glob versions prior to v9 are no longer supported

  globals@11.12.0:
    resolution: {integrity: sha512-WOBp/EEGUiIsJSp7wcv/y6MO+lV9UoncWqxuFfm8eBwzWNgyfBd6Gz+IeKQ9jCmyhoH99g15M3T+QaVHFjizVA==}
    engines: {node: '>=4'}

  globals@13.24.0:
    resolution: {integrity: sha512-AhO5QUcj8llrbG09iWhPU2B204J1xnPeL8kQmVorSsy+Sjj1sk8gIyh6cUocGmH4L0UuhAJy+hJMRA4mgA4mFQ==}
    engines: {node: '>=8'}

  globalthis@1.0.4:
    resolution: {integrity: sha512-DpLKbNU4WylpxJykQujfCcwYWiV/Jhm50Goo0wrVILAv5jOr9d+H+UR3PhSCD2rCCEIg0uc+G+muBTwD54JhDQ==}
    engines: {node: '>= 0.4'}

  gopd@1.2.0:
    resolution: {integrity: sha512-ZUKRh6/kUFoAiTAtTYPZJ3hw9wNxx+BIBOijnlG9PnrJsCcSjs1wyyD6vJpaYtgnzDrKYRSqf3OO6Rfa93xsRg==}
    engines: {node: '>= 0.4'}

  graceful-fs@4.2.11:
    resolution: {integrity: sha512-RbJ5/jmFcNNCcDV5o9eTnBLJ/HszWV0P73bc+Ff4nS/rJj+YaS6IGyiOL0VoBYX+l1Wrl3k63h/KrH+nhJ0XvQ==}

  graphemer@1.4.0:
    resolution: {integrity: sha512-EtKwoO6kxCL9WO5xipiHTZlSzBm7WLT627TqC/uVRd0HKmq8NXyebnNYxDoBi7wt8eTWrUrKXCOVaFq9x1kgag==}

  handlebars@4.7.8:
    resolution: {integrity: sha512-vafaFqs8MZkRrSX7sFVUdo3ap/eNiLnb4IakshzvP56X5Nr1iGKAIqdX6tMlm6HcNRIkr6AxO5jFEoJzzpT8aQ==}
    engines: {node: '>=0.4.7'}
    hasBin: true

  happy-dom@17.1.4:
    resolution: {integrity: sha512-cMxE0HP45kLIgWdI0PFfnitNb95Cv8kG8moqI7CK6kcEcfV7xoYVVvSmJ7EuGfDatSKWtjhG/czVooqEV0L4rA==}
    engines: {node: '>=18.0.0'}

  has-bigints@1.1.0:
    resolution: {integrity: sha512-R3pbpkcIqv2Pm3dUwgjclDRVmWpTJW2DcMzcIhEXEx1oh/CEMObMm3KLmRJOdvhM7o4uQBnwr8pzRK2sJWIqfg==}
    engines: {node: '>= 0.4'}

  has-flag@4.0.0:
    resolution: {integrity: sha512-EykJT/Q1KjTWctppgIAgfSO0tKVuZUjhgMr17kqTumMl6Afv3EISleU7qZUzoXDFTAHTDC4NOoG/ZxU3EvlMPQ==}
    engines: {node: '>=8'}

  has-property-descriptors@1.0.2:
    resolution: {integrity: sha512-55JNKuIW+vq4Ke1BjOTjM2YctQIvCT7GFzHwmfZPGo5wnrgkid0YQtnAleFSqumZm4az3n2BS+erby5ipJdgrg==}

  has-proto@1.2.0:
    resolution: {integrity: sha512-KIL7eQPfHQRC8+XluaIw7BHUwwqL19bQn4hzNgdr+1wXoU0KKj6rufu47lhY7KbJR2C6T6+PfyN0Ea7wkSS+qQ==}
    engines: {node: '>= 0.4'}

  has-symbols@1.1.0:
    resolution: {integrity: sha512-1cDNdwJ2Jaohmb3sg4OmKaMBwuC48sYni5HUw2DvsC8LjGTLK9h+eb1X6RyuOHe4hT0ULCW68iomhjUoKUqlPQ==}
    engines: {node: '>= 0.4'}

  has-tostringtag@1.0.2:
    resolution: {integrity: sha512-NqADB8VjPFLM2V0VvHUewwwsw0ZWBaIdgo+ieHtK3hasLz4qeCRjYcqfB6AQrBggRKppKF8L52/VqdVsO47Dlw==}
    engines: {node: '>= 0.4'}

  hasown@2.0.2:
    resolution: {integrity: sha512-0hJU9SCPvmMzIBdZFqNPXWa6dqh7WdH0cII9y+CyS8rG3nL48Bclra9HmKhVVUHyPWNH5Y7xDwAB7bfgSjkUMQ==}
    engines: {node: '>= 0.4'}

  hoist-non-react-statics@3.3.2:
    resolution: {integrity: sha512-/gGivxi8JPKWNm/W0jSmzcMPpfpPLc3dY/6GxhX2hQ9iGj3aDfklV4ET7NjKpSinLpJ5vafa9iiGIEZg10SfBw==}

  html-encoding-sniffer@4.0.0:
    resolution: {integrity: sha512-Y22oTqIU4uuPgEemfz7NDJz6OeKf12Lsu+QC+s3BVpda64lTiMYCyGwg5ki4vFxkMwQdeZDl2adZoqUgdFuTgQ==}
    engines: {node: '>=18'}

  http-proxy-agent@7.0.2:
    resolution: {integrity: sha512-T1gkAiYYDWYx3V5Bmyu7HcfcvL7mUrTWiM6yOfa3PIphViJ/gFPbvidQ+veqSOHci/PxBcDabeUNCzpOODJZig==}
    engines: {node: '>= 14'}

  https-proxy-agent@7.0.6:
    resolution: {integrity: sha512-vK9P5/iUfdl95AI+JVyUuIcVtd4ofvtrOr3HNtM2yxC9bnMbEdp3x01OhQNnjb8IJYi38VlTE3mBXwcfvywuSw==}
    engines: {node: '>= 14'}

  human-signals@2.1.0:
    resolution: {integrity: sha512-B4FFZ6q/T2jhhksgkbEW3HBvWIfDW85snkQgawt07S7J5QXTk6BkNV+0yAeZrM5QpMAdYlocGoljn0sJ/WQkFw==}
    engines: {node: '>=10.17.0'}

  human-signals@5.0.0:
    resolution: {integrity: sha512-AXcZb6vzzrFAUE61HnN4mpLqd/cSIwNQjtNWR0euPm6y0iqx3G4gOXaIDdtdDwZmhwe82LA6+zinmW4UBWVePQ==}
    engines: {node: '>=16.17.0'}

  husky@9.1.7:
    resolution: {integrity: sha512-5gs5ytaNjBrh5Ow3zrvdUUY+0VxIuWVL4i9irt6friV+BqdCfmV11CQTWMiBYWHbXhco+J1kHfTOUkePhCDvMA==}
    engines: {node: '>=18'}
    hasBin: true

  hyphenate-style-name@1.1.0:
    resolution: {integrity: sha512-WDC/ui2VVRrz3jOVi+XtjqkDjiVjTtFaAGiW37k6b+ohyQ5wYDOGkvCZa8+H0nx3gyvv0+BST9xuOgIyGQ00gw==}

  iconv-lite@0.6.3:
    resolution: {integrity: sha512-4fCk79wshMdzMp2rH06qWrJE4iolqLhCUH+OiuIgU++RB0+94NlDL81atO7GX55uUKueo0txHNtvEyI6D7WdMw==}
    engines: {node: '>=0.10.0'}

  ignore@5.3.2:
    resolution: {integrity: sha512-hsBTNUqQTDwkWtcdYI2i06Y/nUBEsNEDJKjWdigLvegy8kDuJAS8uRlpkkcQpyEXL0Z/pjDy5HBmMjRCJ2gq+g==}
    engines: {node: '>= 4'}

  immutable@5.0.3:
    resolution: {integrity: sha512-P8IdPQHq3lA1xVeBRi5VPqUm5HDgKnx0Ru51wZz5mjxHr5n3RWhjIpOFU7ybkUxfB+5IToy+OLaHYDBIWsv+uw==}

  import-fresh@3.3.1:
    resolution: {integrity: sha512-TR3KfrTZTYLPB6jUjfx6MF9WcWrHL9su5TObK4ZkYgBdWKPOFoSoQIdEuTuR82pmtxH2spWG9h6etwfr1pLBqQ==}
    engines: {node: '>=6'}

  import-meta-resolve@4.1.0:
    resolution: {integrity: sha512-I6fiaX09Xivtk+THaMfAwnA3MVA5Big1WHF1Dfx9hFuvNIWpXnorlkzhcQf6ehrqQiiZECRt1poOAkPmer3ruw==}

  imurmurhash@0.1.4:
    resolution: {integrity: sha512-JmXMZ6wuvDmLiHEml9ykzqO6lwFbof0GG4IkcGaENdCRDDmMVnny7s5HsIgHCbaq0w2MyPhDqkhTUgS2LU2PHA==}
    engines: {node: '>=0.8.19'}

  indent-string@4.0.0:
    resolution: {integrity: sha512-EdDDZu4A2OyIK7Lr/2zG+w5jmbuk1DVBnEwREQvBzspBJkCEbRa8GxU1lghYcaGJCnRWibjDXlq779X1/y5xwg==}
    engines: {node: '>=8'}

  individual@3.0.0:
    resolution: {integrity: sha512-rUY5vtT748NMRbEMrTNiFfy29BgGZwGXUi2NFUVMWQrogSLzlJvQV9eeMWi+g1aVaQ53tpyLAQtd5x/JH0Nh1g==}

  inflight@1.0.6:
    resolution: {integrity: sha512-k92I/b08q4wvFscXCLvqfsHCrjrF7yiXsQuIVvVE7N82W3+aqpzuUdBbfhWcy/FZR3/4IgflMgKLOsvPDrGCJA==}
    deprecated: This module is not supported, and leaks memory. Do not use it. Check out lru-cache if you want a good and tested way to coalesce async requests by a key value, which is much more comprehensive and powerful.

  inherits@2.0.4:
    resolution: {integrity: sha512-k/vGaX4/Yla3WzyMCvTQOXYeIHvqOKtnqBduzTHpzpQZzAskKMhZ2K+EnBiSM9zGSoIFeMpXKxa4dYeZIQqewQ==}

  inline-style-prefixer@7.0.1:
    resolution: {integrity: sha512-lhYo5qNTQp3EvSSp3sRvXMbVQTLrvGV6DycRMJ5dm2BLMiJ30wpXKdDdgX+GmJZ5uQMucwRKHamXSst3Sj/Giw==}

  internal-slot@1.1.0:
    resolution: {integrity: sha512-4gd7VpWNQNB4UKKCFFVcp1AVv+FMOgs9NKzjHKusc8jTMhd5eL1NqQqOpE0KzMds804/yHlglp3uxgluOqAPLw==}
    engines: {node: '>= 0.4'}

  intl-messageformat@10.7.15:
    resolution: {integrity: sha512-LRyExsEsefQSBjU2p47oAheoKz+EOJxSLDdjOaEjdriajfHsMXOmV/EhMvYSg9bAgCUHasuAC+mcUBe/95PfIg==}

  is-array-buffer@3.0.5:
    resolution: {integrity: sha512-DDfANUiiG2wC1qawP66qlTugJeL5HyzMpfr8lLK+jMQirGzNod0B12cFB/9q838Ru27sBwfw78/rdoU7RERz6A==}
    engines: {node: '>= 0.4'}

  is-arrayish@0.2.1:
    resolution: {integrity: sha512-zz06S8t0ozoDXMG+ube26zeCTNXcKIPJZJi8hBrF4idCLms4CG9QtK7qBl1boi5ODzFpjswb5JPmHCbMpjaYzg==}

  is-async-function@2.1.1:
    resolution: {integrity: sha512-9dgM/cZBnNvjzaMYHVoxxfPj2QXt22Ev7SuuPrs+xav0ukGB0S6d4ydZdEiM48kLx5kDV+QBPrpVnFyefL8kkQ==}
    engines: {node: '>= 0.4'}

  is-bigint@1.1.0:
    resolution: {integrity: sha512-n4ZT37wG78iz03xPRKJrHTdZbe3IicyucEtdRsV5yglwc3GyUfbAfpSeD0FJ41NbUNSt5wbhqfp1fS+BgnvDFQ==}
    engines: {node: '>= 0.4'}

  is-boolean-object@1.2.2:
    resolution: {integrity: sha512-wa56o2/ElJMYqjCjGkXri7it5FbebW5usLw/nPmCMs5DeZ7eziSYZhSmPRn0txqeW4LnAmQQU7FgqLpsEFKM4A==}
    engines: {node: '>= 0.4'}

  is-bun-module@1.3.0:
    resolution: {integrity: sha512-DgXeu5UWI0IsMQundYb5UAOzm6G2eVnarJ0byP6Tm55iZNKceD59LNPA2L4VvsScTtHcw0yEkVwSf7PC+QoLSA==}

  is-callable@1.2.7:
    resolution: {integrity: sha512-1BC0BVFhS/p0qtw6enp8e+8OD0UrK0oFLztSjNzhcKA3WDuJxxAPXzPuPtKkjEY9UUoEWlX/8fgKeu2S8i9JTA==}
    engines: {node: '>= 0.4'}

  is-core-module@2.16.1:
    resolution: {integrity: sha512-UfoeMA6fIJ8wTYFEUjelnaGI67v6+N7qXJEvQuIGa99l4xsCruSYOVSQ0uPANn4dAzm8lkYPaKLrrijLq7x23w==}
    engines: {node: '>= 0.4'}

  is-data-view@1.0.2:
    resolution: {integrity: sha512-RKtWF8pGmS87i2D6gqQu/l7EYRlVdfzemCJN/P3UOs//x1QE7mfhvzHIApBTRf7axvT6DMGwSwBXYCT0nfB9xw==}
    engines: {node: '>= 0.4'}

  is-date-object@1.1.0:
    resolution: {integrity: sha512-PwwhEakHVKTdRNVOw+/Gyh0+MzlCl4R6qKvkhuvLtPMggI1WAHt9sOwZxQLSGpUaDnrdyDsomoRgNnCfKNSXXg==}
    engines: {node: '>= 0.4'}

  is-extglob@2.1.1:
    resolution: {integrity: sha512-SbKbANkN603Vi4jEZv49LeVJMn4yGwsbzZworEoyEiutsN3nJYdbO36zfhGJ6QEDpOZIFkDtnq5JRxmvl3jsoQ==}
    engines: {node: '>=0.10.0'}

  is-finalizationregistry@1.1.1:
    resolution: {integrity: sha512-1pC6N8qWJbWoPtEjgcL2xyhQOP491EQjeUo3qTKcmV8YSDDJrOepfG8pcC7h/QgnQHYSv0mJ3Z/ZWxmatVrysg==}
    engines: {node: '>= 0.4'}

  is-fullwidth-code-point@3.0.0:
    resolution: {integrity: sha512-zymm5+u+sCsSWyD9qNaejV3DFvhCKclKdizYaJUuHA83RLjb7nSuGnddCHGv0hk+KY7BMAlsWeK4Ueg6EV6XQg==}
    engines: {node: '>=8'}

  is-fullwidth-code-point@4.0.0:
    resolution: {integrity: sha512-O4L094N2/dZ7xqVdrXhh9r1KODPJpFms8B5sGdJLPy664AgvXsreZUyCQQNItZRDlYug4xStLjNp/sz3HvBowQ==}
    engines: {node: '>=12'}

  is-fullwidth-code-point@5.0.0:
    resolution: {integrity: sha512-OVa3u9kkBbw7b8Xw5F9P+D/T9X+Z4+JruYVNapTjPYZYUznQ5YfWeFkOj606XYYW8yugTfC8Pj0hYqvi4ryAhA==}
    engines: {node: '>=18'}

  is-generator-function@1.1.0:
    resolution: {integrity: sha512-nPUB5km40q9e8UfN/Zc24eLlzdSf9OfKByBw9CIdw4H1giPMeA0OIJvbchsCu4npfI2QcMVBsGEBHKZ7wLTWmQ==}
    engines: {node: '>= 0.4'}

  is-glob@4.0.3:
    resolution: {integrity: sha512-xelSayHH36ZgE7ZWhli7pW34hNbNl8Ojv5KVmkJD4hBdD3th8Tfk9vYasLM+mXWOZhFkgZfxhLSnrwRr4elSSg==}
    engines: {node: '>=0.10.0'}

  is-map@2.0.3:
    resolution: {integrity: sha512-1Qed0/Hr2m+YqxnM09CjA2d/i6YZNfF6R2oRAOj36eUdS6qIV/huPJNSEpKbupewFs+ZsJlxsjjPbc0/afW6Lw==}
    engines: {node: '>= 0.4'}

  is-module@1.0.0:
    resolution: {integrity: sha512-51ypPSPCoTEIN9dy5Oy+h4pShgJmPCygKfyRCISBI+JoWT/2oJvK8QPxmwv7b/p239jXrm9M1mlQbyKJ5A152g==}

  is-number-object@1.1.1:
    resolution: {integrity: sha512-lZhclumE1G6VYD8VHe35wFaIif+CTy5SJIi5+3y4psDgWu4wPDoBhF8NxUOinEc7pHgiTsT6MaBb92rKhhD+Xw==}
    engines: {node: '>= 0.4'}

  is-number@7.0.0:
    resolution: {integrity: sha512-41Cifkg6e8TylSpdtTpeLVMqvSBEVzTttHvERD741+pnZ8ANv0004MRL43QKPDlK9cGvNp6NZWZUBlbGXYxxng==}
    engines: {node: '>=0.12.0'}

  is-path-inside@3.0.3:
    resolution: {integrity: sha512-Fd4gABb+ycGAmKou8eMftCupSir5lRxqf4aD/vd0cD2qc4HL07OjCeuHMr8Ro4CoMaeCKDB0/ECBOVWjTwUvPQ==}
    engines: {node: '>=8'}

  is-plain-obj@2.1.0:
    resolution: {integrity: sha512-YWnfyRwxL/+SsrWYfOpUtz5b3YD+nyfkHvjbcanzk8zgyO4ASD67uVMRt8k5bM4lLMDnXfriRhOpemw+NfT1eA==}
    engines: {node: '>=8'}

  is-potential-custom-element-name@1.0.1:
    resolution: {integrity: sha512-bCYeRA2rVibKZd+s2625gGnGF/t7DSqDs4dP7CrLA1m7jKWz6pps0LpYLJN8Q64HtmPKJ1hrN3nzPNKFEKOUiQ==}

  is-regex@1.2.1:
    resolution: {integrity: sha512-MjYsKHO5O7mCsmRGxWcLWheFqN9DJ/2TmngvjKXihe6efViPqc274+Fx/4fYj/r03+ESvBdTXK0V6tA3rgez1g==}
    engines: {node: '>= 0.4'}

  is-set@2.0.3:
    resolution: {integrity: sha512-iPAjerrse27/ygGLxw+EBR9agv9Y6uLeYVJMu+QNCoouJ1/1ri0mGrcWpfCqFZuzzx3WjtwxG098X+n4OuRkPg==}
    engines: {node: '>= 0.4'}

  is-shared-array-buffer@1.0.4:
    resolution: {integrity: sha512-ISWac8drv4ZGfwKl5slpHG9OwPNty4jOWPRIhBpxOoD+hqITiwuipOQ2bNthAzwA3B4fIjO4Nln74N0S9byq8A==}
    engines: {node: '>= 0.4'}

  is-stream@2.0.1:
    resolution: {integrity: sha512-hFoiJiTl63nn+kstHGBtewWSKnQLpyb155KHheA1l39uvtO9nWIop1p3udqPcUd/xbF1VLMO4n7OI6p7RbngDg==}
    engines: {node: '>=8'}

  is-stream@3.0.0:
    resolution: {integrity: sha512-LnQR4bZ9IADDRSkvpqMGvt/tEJWclzklNgSw48V5EAaAeDd6qGvN8ei6k5p0tvxSR171VmGyHuTiAOfxAbr8kA==}
    engines: {node: ^12.20.0 || ^14.13.1 || >=16.0.0}

  is-string@1.1.1:
    resolution: {integrity: sha512-BtEeSsoaQjlSPBemMQIrY1MY0uM6vnS1g5fmufYOtnxLGUZM2178PKbhsk7Ffv58IX+ZtcvoGwccYsh0PglkAA==}
    engines: {node: '>= 0.4'}

  is-symbol@1.1.1:
    resolution: {integrity: sha512-9gGx6GTtCQM73BgmHQXfDmLtfjjTUDSyoxTCbp5WtoixAhfgsDirWIcVQ/IHpvI5Vgd5i/J5F7B9cN/WlVbC/w==}
    engines: {node: '>= 0.4'}

  is-typed-array@1.1.15:
    resolution: {integrity: sha512-p3EcsicXjit7SaskXHs1hA91QxgTw46Fv6EFKKGS5DRFLD8yKnohjF3hxoju94b/OcMZoQukzpPpBE9uLVKzgQ==}
    engines: {node: '>= 0.4'}

  is-weakmap@2.0.2:
    resolution: {integrity: sha512-K5pXYOm9wqY1RgjpL3YTkF39tni1XajUIkawTLUo9EZEVUFga5gSQJF8nNS7ZwJQ02y+1YCNYcMh+HIf1ZqE+w==}
    engines: {node: '>= 0.4'}

  is-weakref@1.1.1:
    resolution: {integrity: sha512-6i9mGWSlqzNMEqpCp93KwRS1uUOodk2OJ6b+sq7ZPDSy2WuI5NFIxp/254TytR8ftefexkWn5xNiHUNpPOfSew==}
    engines: {node: '>= 0.4'}

  is-weakset@2.0.4:
    resolution: {integrity: sha512-mfcwb6IzQyOKTs84CQMrOwW4gQcaTOAWJ0zzJCl2WSPDrWk/OzDaImWFH3djXhb24g4eudZfLRozAvPGw4d9hQ==}
    engines: {node: '>= 0.4'}

  isarray@2.0.5:
    resolution: {integrity: sha512-xHjhDr3cNBK0BzdUJSPXZntQUx/mwMS5Rw4A7lPJ90XGAO6ISP/ePDNuo0vhqOZU+UD5JoodwCAAoZQd3FeAKw==}

  isexe@2.0.0:
    resolution: {integrity: sha512-RHxMLp9lnKHGHRng9QFhRCMbYAcVpn69smSGcq3f36xjgVVWThj4qqLbTLlq7Ssj8B+fIQ1EuCEGI2lKsyQeIw==}

  iterator.prototype@1.1.5:
    resolution: {integrity: sha512-H0dkQoCa3b2VEeKQBOxFph+JAbcrQdE7KC0UkqwpLmv2EC4P41QXP+rqo9wYodACiG5/WM5s9oDApTU8utwj9g==}
    engines: {node: '>= 0.4'}

  jackspeak@4.1.0:
    resolution: {integrity: sha512-9DDdhb5j6cpeitCbvLO7n7J4IxnbM6hoF6O1g4HQ5TfhvvKN8ywDM7668ZhMHRqVmxqhps/F6syWK2KcPxYlkw==}
    engines: {node: 20 || >=22}

  js-cookie@2.2.1:
    resolution: {integrity: sha512-HvdH2LzI/EAZcUwA8+0nKNtWHqS+ZmijLA30RwZA0bo7ToCckjK5MkGhjED9KoRcXO6BaGI3I9UIzSA1FKFPOQ==}

  js-tokens@4.0.0:
    resolution: {integrity: sha512-RdJUflcE3cUzKiMqQgsCu06FPu9UdIJO0beYbPhHN4k6apgJtifcoCtT9bcxOpYBtpD2kCM6Sbzg4CausW/PKQ==}

  js-yaml@4.1.0:
    resolution: {integrity: sha512-wpxZs9NoxZaJESJGIZTyDEaYpl0FKSA+FB9aJiyemKhMwkxQg63h4T1KJgUGHpTqPDNRcmmYLugrRjJlBtWvRA==}
    hasBin: true

  jsdom@26.0.0:
    resolution: {integrity: sha512-BZYDGVAIriBWTpIxYzrXjv3E/4u8+/pSG5bQdIYCbNCGOvsPkDQfTVLAIXAf9ETdCpduCVTkDe2NNZ8NIwUVzw==}
    engines: {node: '>=18'}
    peerDependencies:
      canvas: ^3.0.0
    peerDependenciesMeta:
      canvas:
        optional: true

  jsesc@3.1.0:
    resolution: {integrity: sha512-/sM3dO2FOzXjKQhJuo0Q173wf2KOo8t4I8vHy6lF9poUp7bKT0/NHE8fPX23PwfhnykfqnC2xRxOnVw5XuGIaA==}
    engines: {node: '>=6'}
    hasBin: true

  json-buffer@3.0.1:
    resolution: {integrity: sha512-4bV5BfR2mqfQTJm+V5tPPdf+ZpuhiIvTuAB5g8kcrXOZpTT/QwwVRWBywX1ozr6lEuPdbHxwaJlm9G6mI2sfSQ==}

  json-parse-even-better-errors@2.3.1:
    resolution: {integrity: sha512-xyFwyhro/JEof6Ghe2iz2NcXoj2sloNsWr/XsERDK/oiPCfaNhl5ONfp+jQdAZRQQ0IJWNzH9zIZF7li91kh2w==}

  json-schema-traverse@0.4.1:
    resolution: {integrity: sha512-xbbCH5dCYU5T8LcEhhuh7HJ88HXuW3qsI3Y0zOZFKfZEHcpWiHU/Jxzk629Brsab/mMiHQti9wMP+845RPe3Vg==}

  json-stable-stringify-without-jsonify@1.0.1:
    resolution: {integrity: sha512-Bdboy+l7tA3OGW6FjyFHWkP5LuByj1Tk33Ljyq0axyzdk9//JSi2u3fP1QSmd1KNwq6VOKYGlAu87CisVir6Pw==}

  json-stringify-safe@5.0.1:
    resolution: {integrity: sha512-ZClg6AaYvamvYEE82d3Iyd3vSSIjQ+odgjaTzRuO3s7toCdFKczob2i0zCh7JE8kWn17yvAWhUVxvqGwUalsRA==}

  json5@1.0.2:
    resolution: {integrity: sha512-g1MWMLBiz8FKi1e4w0UyVL3w+iJceWAFBAaBnnGKOpNa5f8TLktkbre1+s6oICydWAm+HRUGTmI+//xv2hvXYA==}
    hasBin: true

  jsonfile@6.1.0:
    resolution: {integrity: sha512-5dgndWOriYSm5cnYaJNhalLNDKOqFwyDB/rr1E9ZsGciGvKPs8R2xYGCacuf3z6K1YKDz182fd+fY3cn3pMqXQ==}

  jsx-ast-utils@3.3.5:
    resolution: {integrity: sha512-ZZow9HBI5O6EPgSJLUb8n2NKgmVWTwCvHGwFuJlMjvLFqlGG6pjirPhtdsseaLZjSibD8eegzmYpUZwoIlj2cQ==}
    engines: {node: '>=4.0'}

  keyv@4.5.4:
    resolution: {integrity: sha512-oxVHkHR/EJf2CNXnWxRLW6mg7JyCCUcG0DtEGmL2ctUo1PNTin1PUil+r/+4r5MpVgC/fn1kjsx7mjSujKqIpw==}

  language-subtag-registry@0.3.23:
    resolution: {integrity: sha512-0K65Lea881pHotoGEa5gDlMxt3pctLi2RplBb7Ezh4rRdLEOtgi7n4EwK9lamnUCkKBqaeKRVebTq6BAxSkpXQ==}

  language-tags@1.0.9:
    resolution: {integrity: sha512-MbjN408fEndfiQXbFQ1vnd+1NoLDsnQW41410oQBXiyXDMYH5z505juWa4KUE1LqxRC7DgOgZDbKLxHIwm27hA==}
    engines: {node: '>=0.10'}

  lerc@3.0.0:
    resolution: {integrity: sha512-Rm4J/WaHhRa93nCN2mwWDZFoRVF18G1f47C+kvQWyHGEZxFpTUi73p7lMVSAndyxGt6lJ2/CFbOcf9ra5p8aww==}

  levn@0.4.1:
    resolution: {integrity: sha512-+bT2uH4E5LGE7h/n3evcS/sQlJXCpIp6ym8OWJ5eV6+67Dsql/LaaT7qJBAt2rzfoa/5QBGBhxDix1dMt2kQKQ==}
    engines: {node: '>= 0.8.0'}

  lilconfig@3.1.3:
    resolution: {integrity: sha512-/vlFKAoH5Cgt3Ie+JLhRbwOsCQePABiU3tJ1egGvyQ+33R/vcwM2Zl2QR/LzjsBeItPt3oSVXapn+m4nQDvpzw==}
    engines: {node: '>=14'}

  lines-and-columns@1.2.4:
    resolution: {integrity: sha512-7ylylesZQ/PV29jhEDl3Ufjo6ZX7gCqJr5F7PKrqc93v7fzSymt1BpwEU8nAUXs8qzzvqhbjhK5QZg6Mt/HkBg==}

  linkify-it@5.0.0:
    resolution: {integrity: sha512-5aHCbzQRADcdP+ATqnDuhhJ/MRIqDkZX5pyjFHRRysS8vZ5AbqGEoFIb6pYHPZ+L/OC2Lc+xT8uHVVR5CAK/wQ==}

  lint-staged@15.4.3:
    resolution: {integrity: sha512-FoH1vOeouNh1pw+90S+cnuoFwRfUD9ijY2GKy5h7HS3OR7JVir2N2xrsa0+Twc1B7cW72L+88geG5cW4wIhn7g==}
    engines: {node: '>=18.12.0'}
    hasBin: true

  listr2@8.2.5:
    resolution: {integrity: sha512-iyAZCeyD+c1gPyE9qpFu8af0Y+MRtmKOncdGoA2S5EY8iFq99dmmvkNnHiWo+pj0s7yH7l3KPIgee77tKpXPWQ==}
    engines: {node: '>=18.0.0'}

  locate-path@6.0.0:
    resolution: {integrity: sha512-iPZK6eYjbxRu3uB4/WZ3EsEIMJFMqAoopl3R+zuq0UjcAm/MO6KCweDgPfP3elTztoKP3KtnVHxTn2NHBSDVUw==}
    engines: {node: '>=10'}

  lodash.merge@4.6.2:
    resolution: {integrity: sha512-0KpjqXRVvrYyCsX1swR/XTK0va6VQkQM6MNo7PqW77ByjAhoARA8EfrP1N4+KlKj8YS0ZUCtRT/YUuhyYDujIQ==}

  lodash.mergewith@4.6.2:
    resolution: {integrity: sha512-GK3g5RPZWTRSeLSpgP8Xhra+pnjBC56q9FZYe1d5RN3TJ35dbkGy3YqBSMbyCrlbi+CM9Z3Jk5yTL7RCsqboyQ==}

  lodash@4.17.21:
    resolution: {integrity: sha512-v2kDEe57lecTulaDIuNTPy3Ry4gLGJ6Z1O3vE1krgXZNrsQ+LFTGHVxVjcXPs17LhbZVGedAJv8XZ1tvj5FvSg==}

  log-update@6.1.0:
    resolution: {integrity: sha512-9ie8ItPR6tjY5uYJh8K/Zrv/RMZ5VOlOWvtZdEHYSTFKZfIBPQa9tOAEeAWhd+AnIneLJ22w5fjOYtoutpWq5w==}
    engines: {node: '>=18'}

  loose-envify@1.4.0:
    resolution: {integrity: sha512-lyuxPGr/Wfhrlem2CL/UcnUc1zcqKAImBDzukY7Y5F/yQiNdko6+fRLevlw1HgMySw7f611UIY408EtxRSoK3Q==}
    hasBin: true

  loupe@3.1.3:
    resolution: {integrity: sha512-kkIp7XSkP78ZxJEsSxW3712C6teJVoeHHwgo9zJ380de7IYyJ2ISlxojcH2pC5OFLewESmnRi/+XCDIEEVyoug==}

  lru-cache@10.4.3:
    resolution: {integrity: sha512-JNAzZcXrCt42VGLuYz0zfAzDfAvJWW6AfYlDBQyDV5DClI2m5sAmK+OIO7s59XfsRsWHp02jAJrRadPRGTt6SQ==}

  lru-cache@11.0.2:
    resolution: {integrity: sha512-123qHRfJBmo2jXDbo/a5YOQrJoHF/GNQTLzQ5+IdK5pWpceK17yRc6ozlWd25FxvGKQbIUs91fDFkXmDHTKcyA==}
    engines: {node: 20 || >=22}

  lunr@2.3.9:
    resolution: {integrity: sha512-zTU3DaZaF3Rt9rhN3uBMGQD3dD2/vFQqnvZCDv4dl5iOzq2IZQqTxu90r4E5J+nP70J3ilqVCrbho2eWaeW8Ow==}

  lz-string@1.5.0:
    resolution: {integrity: sha512-h5bgJWpxJNswbU7qCrV0tIKQCaS3blPDrqKWx+QxzuzL1zGUzij9XCWLrSLsJPu5t+eWA/ycetzYAO5IOMcWAQ==}
    hasBin: true

  magic-string@0.30.17:
    resolution: {integrity: sha512-sNPKHvyjVf7gyjwS4xGTaW/mCnF8wnjtifKBEhxfZ7E/S8tQ0rssrwGNn6q8JH/ohItJfSQp9mBtQYuTlH5QnA==}

  markdown-it@14.1.0:
    resolution: {integrity: sha512-a54IwgWPaeBCAAsv13YgmALOF1elABB08FxO9i+r4VFk5Vl4pKokRPeX8u5TCgSsPi6ec1otfLjdOpVcgbpshg==}
    hasBin: true

  math-intrinsics@1.1.0:
    resolution: {integrity: sha512-/IXtbwEk5HTPyEwyKX6hGkYXxM9nbj64B+ilVJnC/R6B0pH5G4V3b0pVbL7DBj4tkhBAppbQUlf6F6Xl9LHu1g==}
    engines: {node: '>= 0.4'}

  mdn-data@2.0.14:
    resolution: {integrity: sha512-dn6wd0uw5GsdswPFfsgMp5NSB0/aDe6fK94YJV/AJDYXL6HVLWBsxeq7js7Ad+mU2K9LAlwpk6kN2D5mwCPVow==}

  mdurl@2.0.0:
    resolution: {integrity: sha512-Lf+9+2r+Tdp5wXDXC4PcIBjTDtq4UKjCPMQhKIuzpJNW0b96kVqSwW0bT7FhRSfmAiFYgP+SCRvdrDozfh0U5w==}

  memoize-one@6.0.0:
    resolution: {integrity: sha512-rkpe71W0N0c0Xz6QD0eJETuWAJGnJ9afsl1srmwPrI+yBCkge5EycXXbYRyvL29zZVUWQCY7InPRCv3GDXuZNw==}

  merge-stream@2.0.0:
    resolution: {integrity: sha512-abv/qOcuPfk3URPfDzmZU1LKmuw8kT+0nIHvKrKgFrwifol/doWcdA4ZqsWQ8ENrFKkd67Mfpo/LovbIUsbt3w==}

  merge2@1.4.1:
    resolution: {integrity: sha512-8q7VEgMJW4J8tcfVPy8g09NcQwZdbwFEqhe/WZkoIzjn/3TGDwtOCYtXGxA3O8tPzpczCCDgv+P2P5y00ZJOOg==}
    engines: {node: '>= 8'}

  mgrs@1.0.0:
    resolution: {integrity: sha512-awNbTOqCxK1DBGjalK3xqWIstBZgN6fxsMSiXLs9/spqWkF2pAhb2rrYCFSsr1/tT7PhcDGjZndG8SWYn0byYA==}

  micromatch@4.0.8:
    resolution: {integrity: sha512-PXwfBhYu0hBCPw8Dn0E+WDYb7af3dSLVWKi3HGv84IdF4TyFoC0ysxFd0Goxw7nSv4T/PzEJQxsYsEiFCKo2BA==}
    engines: {node: '>=8.6'}

  mime-db@1.52.0:
    resolution: {integrity: sha512-sPU4uV7dYlvtWJxwwxHD0PuihVNiE7TyAbQ5SWxDCB9mUYvOgroQOwYQQOKPJ8CIbE+1ETVlOoK1UC2nU3gYvg==}
    engines: {node: '>= 0.6'}

  mime-types@2.1.35:
    resolution: {integrity: sha512-ZDY+bPm5zTTF+YpCrAU9nK0UgICYPT0QtT1NZWFv4s++TNkcgVaT0g6+4R2uI4MjQjzysHB1zxuWL50hzaeXiw==}
    engines: {node: '>= 0.6'}

  mimic-fn@2.1.0:
    resolution: {integrity: sha512-OqbOk5oEQeAZ8WXWydlu9HJjz9WVdEIvamMCcXmuqUYjTknH/sqsWvhQ3vgwKFRR1HpjvNBKQ37nbJgYzGqGcg==}
    engines: {node: '>=6'}

  mimic-fn@4.0.0:
    resolution: {integrity: sha512-vqiC06CuhBTUdZH+RYl8sFrL096vA45Ok5ISO6sE/Mr1jRbGH4Csnhi8f3wKVl7x8mO4Au7Ir9D3Oyv1VYMFJw==}
    engines: {node: '>=12'}

  mimic-function@5.0.1:
    resolution: {integrity: sha512-VP79XUPxV2CigYP3jWwAUFSku2aKqBH7uTAapFWCBqutsbmDo96KY5o8uh6U+/YSIn5OxJnXp73beVkpqMIGhA==}
    engines: {node: '>=18'}

  min-indent@1.0.1:
    resolution: {integrity: sha512-I9jwMn07Sy/IwOj3zVkVik2JTvgpaykDZEigL6Rx6N9LbMywwUSMtxET+7lVoDLLd3O3IXwJwvuuns8UB/HeAg==}
    engines: {node: '>=4'}

  minimatch@10.0.1:
    resolution: {integrity: sha512-ethXTt3SGGR+95gudmqJ1eNhRO7eGEGIgYA9vnPatK4/etz2MEVDno5GMCibdMTuBMyElzIlgxMna3K94XDIDQ==}
    engines: {node: 20 || >=22}

  minimatch@3.1.2:
    resolution: {integrity: sha512-J7p63hRiAjw1NDEww1W7i37+ByIrOWO5XQQAzZ3VOcL0PNybwpfmV/N05zFAzwQ9USyEcX6t3UO+K5aqBQOIHw==}

  minimatch@9.0.5:
    resolution: {integrity: sha512-G6T0ZX48xgozx7587koeX9Ys2NYy6Gmv//P89sEte9V9whIapMNF4idKxnW2QtCcLiTWlb/wfCabAtAFWhhBow==}
    engines: {node: '>=16 || 14 >=14.17'}

  minimist@1.2.8:
    resolution: {integrity: sha512-2yyAR8qBkN3YuheJanUpWC5U3bb5osDywNB8RzDVlDwDHbocAJveqqj1u8+SVD7jkWT4yvsHCpWqqWqAxb0zCA==}

  minipass@7.1.2:
    resolution: {integrity: sha512-qOOzS1cBTWYF4BH8fVePDBOO9iptMnGUEZwNc/cMWnTV2nVLZ7VoNWEPHkYczZA0pdoA7dl6e7FL659nX9S2aw==}
    engines: {node: '>=16 || 14 >=14.17'}

  mlly@1.7.4:
    resolution: {integrity: sha512-qmdSIPC4bDJXgZTCR7XosJiNKySV7O215tsPtDN9iEO/7q/76b/ijtgRu/+epFXSJhijtTCCGp3DWS549P3xKw==}

  motion-dom@12.4.5:
    resolution: {integrity: sha512-Q2xmhuyYug1CGTo0jdsL05EQ4RhIYXlggFS/yPhQQRNzbrhjKQ1tbjThx5Plv68aX31LsUQRq4uIkuDxdO5vRQ==}

  motion-utils@12.0.0:
    resolution: {integrity: sha512-MNFiBKbbqnmvOjkPyOKgHUp3Q6oiokLkI1bEwm5QA28cxMZrv0CbbBGDNmhF6DIXsi1pCQBSs0dX8xjeER1tmA==}

  ms@2.1.3:
    resolution: {integrity: sha512-6FlzubTLZG3J2a/NVCAleEhjzq5oxgHyaCU9yYXvcLsvoVaHJq/s5xXI6/XXP6tz7R9xAOtHnSO/tXtF3WRTlA==}

  nano-css@5.6.2:
    resolution: {integrity: sha512-+6bHaC8dSDGALM1HJjOHVXpuastdu2xFoZlC77Jh4cg+33Zcgm+Gxd+1xsnpZK14eyHObSp82+ll5y3SX75liw==}
    peerDependencies:
      react: '*'
      react-dom: '*'

  nanoid@3.3.8:
    resolution: {integrity: sha512-WNLf5Sd8oZxOm+TzppcYk8gVOgP+l58xNy58D0nbUnOxOWRWvlcCV4kUF7ltmI6PsrLl/BgKEyS4mqsGChFN0w==}
    engines: {node: ^10 || ^12 || ^13.7 || ^14 || >=15.0.1}
    hasBin: true

  natural-compare@1.4.0:
    resolution: {integrity: sha512-OWND8ei3VtNC9h7V60qff3SVobHr996CTwgxubgyQYEpg290h9J0buyECNNJexkFm5sOajh5G116RYA1c8ZMSw==}

  ndjson@2.0.0:
    resolution: {integrity: sha512-nGl7LRGrzugTtaFcJMhLbpzJM6XdivmbkdlaGcrk/LXg2KL/YBC6z1g70xh0/al+oFuVFP8N8kiWRucmeEH/qQ==}
    engines: {node: '>=10'}
    hasBin: true

  neo-async@2.6.2:
    resolution: {integrity: sha512-Yd3UES5mWCSqR+qNT93S3UoYUkqAZ9lLg8a7g9rimsWmYGK8cVToA4/sF3RrshdyV3sAGMXVUmpMYOw+dLpOuw==}

  node-addon-api@7.1.1:
    resolution: {integrity: sha512-5m3bsyrjFWE1xf7nz7YXdN4udnVtXK6/Yfgn5qnahL6bCkf2yKt4k3nuTKAtT4r3IG8JNR2ncsIMdZuAzJjHQQ==}

  normalize-path@3.0.0:
    resolution: {integrity: sha512-6eZs5Ls3WtCisHWp9S2GUy8dqkpGi4BVSz3GaqiE6ezub0512ESztXUwUB6C6IKbQkY2Pnb/mD4WYojCRwcwLA==}
    engines: {node: '>=0.10.0'}

  npm-run-path@4.0.1:
    resolution: {integrity: sha512-S48WzZW777zhNIrn7gxOlISNAqi9ZC/uQFnRdbeIHhZhCA6UqpkOT8T1G7BvfdgP4Er8gF4sUbaS0i7QvIfCWw==}
    engines: {node: '>=8'}

  npm-run-path@5.3.0:
    resolution: {integrity: sha512-ppwTtiJZq0O/ai0z7yfudtBpWIoxM8yE6nHi1X47eFR2EWORqfbu6CnPlNsjeN683eT0qG6H/Pyf9fCcvjnnnQ==}
    engines: {node: ^12.20.0 || ^14.13.1 || >=16.0.0}

  nwsapi@2.2.16:
    resolution: {integrity: sha512-F1I/bimDpj3ncaNDhfyMWuFqmQDBwDB0Fogc2qpL3BWvkQteFD/8BzWuIRl83rq0DXfm8SGt/HFhLXZyljTXcQ==}

  object-assign@4.1.1:
    resolution: {integrity: sha512-rJgTQnkUnH1sFw8yT6VSU3zD3sWmu6sZhIseY8VX+GRu3P6F7Fu+JNDoXfklElbLJSnc3FUQHVe4cU5hj+BcUg==}
    engines: {node: '>=0.10.0'}

  object-inspect@1.13.4:
    resolution: {integrity: sha512-W67iLl4J2EXEGTbfeHCffrjDfitvLANg0UlX3wFUUSTx92KXRFegMHUVgSqE+wvhAbi4WqjGg9czysTV2Epbew==}
    engines: {node: '>= 0.4'}

  object-keys@1.1.1:
    resolution: {integrity: sha512-NuAESUOUMrlIXOfHKzD6bpPu3tYt3xvjNdRIQ+FeT0lNb4K8WR70CaDxhuNguS2XG+GjkyMwOzsN5ZktImfhLA==}
    engines: {node: '>= 0.4'}

  object.assign@4.1.7:
    resolution: {integrity: sha512-nK28WOo+QIjBkDduTINE4JkF/UJJKyf2EJxvJKfblDpyg0Q+pkOHNTL0Qwy6NP6FhE/EnzV73BxxqcJaXY9anw==}
    engines: {node: '>= 0.4'}

  object.entries@1.1.8:
    resolution: {integrity: sha512-cmopxi8VwRIAw/fkijJohSfpef5PdN0pMQJN6VC/ZKvn0LIknWD8KtgY6KlQdEc4tIjcQ3HxSMmnvtzIscdaYQ==}
    engines: {node: '>= 0.4'}

  object.fromentries@2.0.8:
    resolution: {integrity: sha512-k6E21FzySsSK5a21KRADBd/NGneRegFO5pLHfdQLpRDETUNJueLXs3WCzyQ3tFRDYgbq3KHGXfTbi2bs8WQ6rQ==}
    engines: {node: '>= 0.4'}

  object.groupby@1.0.3:
    resolution: {integrity: sha512-+Lhy3TQTuzXI5hevh8sBGqbmurHbbIjAi0Z4S63nthVLmLxfbj4T54a4CfZrXIrt9iP4mVAPYMo/v99taj3wjQ==}
    engines: {node: '>= 0.4'}

  object.values@1.2.1:
    resolution: {integrity: sha512-gXah6aZrcUxjWg2zR2MwouP2eHlCBzdV4pygudehaKXSGW4v2AsRQUK+lwwXhii6KFZcunEnmSUoYp5CXibxtA==}
    engines: {node: '>= 0.4'}

  ol@10.4.0:
    resolution: {integrity: sha512-gv3voS4wgej1WVvdCz2ZIBq3lPWy8agaf0094E79piz8IGQzHiOWPs2in1pdoPmuTNvcqGqyUFG3IbxNE6n08g==}

  once@1.4.0:
    resolution: {integrity: sha512-lNaJgI+2Q5URQBkccEKHTQOPaXdUxnZZElQTZY0MFUAuaEqe1E+Nyvgdz/aIyNi6Z9MzO5dv1H8n58/GELp3+w==}

  onetime@5.1.2:
    resolution: {integrity: sha512-kbpaSSGJTWdAY5KPVeMOKXSrPtr8C8C7wodJbcsd51jRnmD+GZu8Y0VoU6Dm5Z4vWr0Ig/1NKuWRKf7j5aaYSg==}
    engines: {node: '>=6'}

  onetime@6.0.0:
    resolution: {integrity: sha512-1FlR+gjXK7X+AsAHso35MnyN5KqGwJRi/31ft6x0M194ht7S+rWAvd7PHss9xSKMzE0asv1pyIHaJYq+BbacAQ==}
    engines: {node: '>=12'}

  onetime@7.0.0:
    resolution: {integrity: sha512-VXJjc87FScF88uafS3JllDgvAm+c/Slfz06lorj2uAY34rlUu0Nt+v8wreiImcrgAjjIHp1rXpTDlLOGw29WwQ==}
    engines: {node: '>=18'}

  optionator@0.9.4:
    resolution: {integrity: sha512-6IpQ7mKUxRcZNLIObR0hz7lxsapSSIYNZJwXPGeF0mTVqGKFIXj1DQcMoT22S3ROcLyY/rz0PWaWZ9ayWmad9g==}
    engines: {node: '>= 0.8.0'}

  own-keys@1.0.1:
    resolution: {integrity: sha512-qFOyK5PjiWZd+QQIh+1jhdb9LpxTF0qs7Pm8o5QHYZ0M3vKqSqzsZaEB6oWlxZ+q2sJBMI/Ktgd2N5ZwQoRHfg==}
    engines: {node: '>= 0.4'}

  p-limit@3.1.0:
    resolution: {integrity: sha512-TYOanM3wGwNGsZN2cVTYPArw454xnXj5qmWF1bEoAc4+cU/ol7GVh7odevjp1FNHduHc3KZMcFduxU5Xc6uJRQ==}
    engines: {node: '>=10'}

  p-locate@5.0.0:
    resolution: {integrity: sha512-LaNjtRWUBY++zB5nE/NwcaoMylSPk+S+ZHNB1TzdbMJMny6dynpAGt7X/tl/QYq3TIeE6nxHppbo2LGymrG5Pw==}
    engines: {node: '>=10'}

  package-json-from-dist@1.0.1:
    resolution: {integrity: sha512-UEZIS3/by4OC8vL3P2dTXRETpebLI2NiI5vIrjaD/5UtrkFX/tNbwjTSRAGC/+7CAo2pIcBaRgWmcBBHcsaCIw==}

  pako@2.1.0:
    resolution: {integrity: sha512-w+eufiZ1WuJYgPXbV/PO3NCMEc3xqylkKHzp8bxp1uW4qaSNQUkwmLLEc3kKsfz8lpV1F8Ht3U1Cm+9Srog2ug==}

  parent-module@1.0.1:
    resolution: {integrity: sha512-GQ2EWRpQV8/o+Aw8YqtfZZPfNRWZYkbidE9k5rpl/hC3vtHHBfGm2Ifi6qWV+coDGkrUKZAxE3Lot5kcsRlh+g==}
    engines: {node: '>=6'}

  parse-headers@2.0.5:
    resolution: {integrity: sha512-ft3iAoLOB/MlwbNXgzy43SWGP6sQki2jQvAyBg/zDFAgr9bfNWZIUj42Kw2eJIl8kEi4PbgE6U1Zau/HwI75HA==}

  parse-json@5.2.0:
    resolution: {integrity: sha512-ayCKvm/phCGxOkYRSCM82iDwct8/EonSEgCSxWxD7ve6jHggsFl4fZVQBPRNgQoKiuV/odhFrGzQXZwbifC8Rg==}
    engines: {node: '>=8'}

  parse5@7.2.1:
    resolution: {integrity: sha512-BuBYQYlv1ckiPdQi/ohiivi9Sagc9JG+Ozs0r7b/0iK3sKmrb0b9FdWdBbOdx6hBCM/F9Ir82ofnBhtZOjCRPQ==}

  path-exists@4.0.0:
    resolution: {integrity: sha512-ak9Qy5Q7jYb2Wwcey5Fpvg2KoAc/ZIhLSLOSBmRmygPsGwkVVt0fZa0qrtMz+m6tJTAHfZQ8FnmB4MG4LWy7/w==}
    engines: {node: '>=8'}

  path-is-absolute@1.0.1:
    resolution: {integrity: sha512-AVbw3UJ2e9bq64vSaS9Am0fje1Pa8pbGqTTsmXfaIiMpnr5DlDhfJOuLj9Sf95ZPVDAUerDfEk88MPmPe7UCQg==}
    engines: {node: '>=0.10.0'}

  path-key@3.1.1:
    resolution: {integrity: sha512-ojmeN0qd+y0jszEtoY48r0Peq5dwMEkIlCOu6Q5f41lfkswXuKtYrhgoTpLnyIcHm24Uhqx+5Tqm2InSwLhE6Q==}
    engines: {node: '>=8'}

  path-key@4.0.0:
    resolution: {integrity: sha512-haREypq7xkM7ErfgIyA0z+Bj4AGKlMSdlQE2jvJo6huWD1EdkKYV+G/T4nq0YEF2vgTT8kqMFKo1uHn950r4SQ==}
    engines: {node: '>=12'}

  path-name@1.0.0:
    resolution: {integrity: sha512-/dcAb5vMXH0f51yvMuSUqFpxUcA8JelbRmE5mW/p4CUJxrNgK24IkstnV7ENtg2IDGBOu6izKTG6eilbnbNKWQ==}

  path-parse@1.0.7:
    resolution: {integrity: sha512-LDJzPVEEEPR+y48z93A0Ed0yXb8pAByGWo/k5YYdYgpY2/2EsOsksJrq7lOHxryrVOn1ejG6oAp8ahvOIQD8sw==}

  path-scurry@2.0.0:
    resolution: {integrity: sha512-ypGJsmGtdXUOeM5u93TyeIEfEhM6s+ljAhrk5vAvSx8uyY/02OvrZnA0YNGUrPXfpJMgI1ODd3nwz8Npx4O4cg==}
    engines: {node: 20 || >=22}

  path-type@4.0.0:
    resolution: {integrity: sha512-gDKb8aZMDeD/tZWs9P6+q0J9Mwkdl6xMV8TjnGP3qJVJ06bdMgkbBlLU8IdfOsIsFz2BW1rNVT3XuNEl8zPAvw==}
    engines: {node: '>=8'}

  pathe@2.0.3:
    resolution: {integrity: sha512-WUjGcAqP1gQacoQe+OBJsFA7Ld4DyXuUIjZ5cc75cLHvJ7dtNsTugphxIADwspS+AraAUePCKrSVtPLFj/F88w==}

  pathval@2.0.0:
    resolution: {integrity: sha512-vE7JKRyES09KiunauX7nd2Q9/L7lhok4smP9RZTDeD4MVs72Dp2qNFVz39Nz5a0FVEW0BJR6C0DYrq6unoziZA==}
    engines: {node: '>= 14.16'}

  pbf@4.0.1:
    resolution: {integrity: sha512-SuLdBvS42z33m8ejRbInMapQe8n0D3vN/Xd5fmWM3tufNgRQFBpaW2YVJxQZV4iPNqb0vEFvssMEo5w9c6BTIA==}
    hasBin: true

  picocolors@1.1.1:
    resolution: {integrity: sha512-xceH2snhtb5M9liqDsmEw56le376mTZkEX/jEb/RxNFyegNul7eNslCXP9FDj/Lcu0X8KEyMceP2ntpaHrDEVA==}

  picomatch@2.3.1:
    resolution: {integrity: sha512-JU3teHTNjmE2VCGFzuY8EXzCDVwEqB2a8fsIvwaStHhAWJEeVd1o1QD80CU6+ZdEXXSLbSsuLwJjkCBWqRQUVA==}
    engines: {node: '>=8.6'}

  picomatch@4.0.2:
    resolution: {integrity: sha512-M7BAV6Rlcy5u+m6oPhAPFgJTzAioX/6B0DxyvDlo9l8+T3nLKbrczg2WLUyzd45L8RqfUMyGPzekbMvX2Ldkwg==}
    engines: {node: '>=12'}

  pidtree@0.6.0:
    resolution: {integrity: sha512-eG2dWTVw5bzqGRztnHExczNxt5VGsE6OwTeCG3fdUf9KBsZzO3R5OIIIzWR+iZA0NtZ+RDVdaoE2dK1cn6jH4g==}
    engines: {node: '>=0.10'}
    hasBin: true

  pify@2.3.0:
    resolution: {integrity: sha512-udgsAY+fTnvv7kI7aaxbqwWNb0AHiB0qBO89PZKPkoTmGOgdbrHDKD+0B2X4uTfJ/FT1R09r9gTsjUjNJotuog==}
    engines: {node: '>=0.10.0'}

  pkg-types@1.3.1:
    resolution: {integrity: sha512-/Jm5M4RvtBFVkKWRu2BLUTNP8/M2a+UwuAX+ae4770q1qVGtfjG+WTCupoZixokjmHiry8uI+dlY8KXYV5HVVQ==}

  possible-typed-array-names@1.1.0:
    resolution: {integrity: sha512-/+5VFTchJDoVj3bhoqi6UeymcD00DAwb1nJwamzPvHEszJ4FpF6SNNbUbOS8yI56qHzdV8eK0qEfOSiodkTdxg==}
    engines: {node: '>= 0.4'}

  postcss-import@16.1.0:
    resolution: {integrity: sha512-7hsAZ4xGXl4MW+OKEWCnF6T5jqBw80/EE9aXg1r2yyn1RsVEU8EtKXbijEODa+rg7iih4bKf7vlvTGYR4CnPNg==}
    engines: {node: '>=18.0.0'}
    peerDependencies:
      postcss: ^8.0.0

  postcss-value-parser@4.2.0:
    resolution: {integrity: sha512-1NNCs6uurfkVbeXG4S8JFT9t19m45ICnif8zWLd5oPSZ50QnwMfK+H3jv408d4jw/7Bttv5axS5IiHoLaVNHeQ==}

  postcss@8.5.3:
    resolution: {integrity: sha512-dle9A3yYxlBSrt8Fu+IpjGT8SY8hN0mlaA6GY8t0P5PjIOZemULz/E2Bnm/2dcUOena75OTNkHI76uZBNUUq3A==}
    engines: {node: ^10 || ^12 || >=14}

  prelude-ls@1.2.1:
    resolution: {integrity: sha512-vkcDPrRZo1QZLbn5RLGPpg/WmIQ65qoWWhcGKf/b5eplkkarX0m9z8ppCat4mlOqUsWpyNuYgO3VRyrYHSzX5g==}
    engines: {node: '>= 0.8.0'}

  prettier@3.5.2:
    resolution: {integrity: sha512-lc6npv5PH7hVqozBR7lkBNOGXV9vMwROAPlumdBkX0wTbbzPu/U1hk5yL8p2pt4Xoc+2mkT8t/sow2YrV/M5qg==}
    engines: {node: '>=14'}
    hasBin: true

  pretty-format@27.5.1:
    resolution: {integrity: sha512-Qb1gy5OrP5+zDf2Bvnzdl3jsTf1qXVMazbvCoKhtKqVs4/YK4ozX4gKQJJVyNe+cajNPn0KoC0MC3FUmaHWEmQ==}
    engines: {node: ^10.13.0 || ^12.13.0 || ^14.15.0 || >=15.0.0}

  proj4@2.15.0:
    resolution: {integrity: sha512-LqCNEcPdI03BrCHxPLj29vsd5afsm+0sV1H/O3nTDKrv8/LA01ea1z4QADDMjUqxSXWnrmmQDjqFm1J/uZ5RLw==}

  prop-types@15.8.1:
    resolution: {integrity: sha512-oj87CgZICdulUohogVAR7AjlC0327U4el4L6eAvOqCeudMDVU0NThNaV+b9Df4dXgSP1gXMTnPdhfe/2qDH5cg==}

  protocol-buffers-schema@3.6.0:
    resolution: {integrity: sha512-TdDRD+/QNdrCGCE7v8340QyuXd4kIWIgapsE2+n/SaGiSSbomYl4TjHlvIoCWRpE7wFt02EpB35VVA2ImcBVqw==}

  punycode.js@2.3.1:
    resolution: {integrity: sha512-uxFIHU0YlHYhDQtV4R9J6a52SLx28BCjT+4ieh7IGbgwVJWO+km431c4yRlREUAsAmt/uMjQUyQHNEPf0M39CA==}
    engines: {node: '>=6'}

  punycode@2.3.1:
    resolution: {integrity: sha512-vYt7UD1U9Wg6138shLtLOvdAu+8DsC/ilFtEVHcH+wydcSpNE20AfSOduf6MkRFahL5FY7X1oU7nKVZFtfq8Fg==}
    engines: {node: '>=6'}

  queue-microtask@1.2.3:
    resolution: {integrity: sha512-NuaNSa6flKT5JaSYQzJok04JzTL1CA6aGhv5rfLW3PgqA+M2ChpZQnAC8h8i4ZFkBS8X5RqkDBHA7r4hej3K9A==}

  quick-lru@6.1.2:
    resolution: {integrity: sha512-AAFUA5O1d83pIHEhJwWCq/RQcRukCkn/NSm2QsTEMle5f2hP0ChI2+3Xb051PZCkLryI/Ir1MVKviT2FIloaTQ==}
    engines: {node: '>=12'}

  quickselect@3.0.0:
    resolution: {integrity: sha512-XdjUArbK4Bm5fLLvlm5KpTFOiOThgfWWI4axAZDWg4E/0mKdZyI9tNEfds27qCi1ze/vwTR16kvmmGhRra3c2g==}

  rbush@4.0.1:
    resolution: {integrity: sha512-IP0UpfeWQujYC8Jg162rMNc01Rf0gWMMAb2Uxus/Q0qOFw4lCcq6ZnQEZwUoJqWyUGJ9th7JjwI4yIWo+uvoAQ==}

  react-clientside-effect@1.2.7:
    resolution: {integrity: sha512-gce9m0Pk/xYYMEojRI9bgvqQAkl6hm7ozQvqWPyQx+kULiatdHgkNM1QG4DQRx5N9BAzWSCJmt9mMV8/KsdgVg==}
    peerDependencies:
      react: ^16.8.0 || ^17.0.0 || ^18.0.0 || ^19.0.0 || ^19.0.0-rc

  react-dom@19.0.0:
    resolution: {integrity: sha512-4GV5sHFG0e/0AD4X+ySy6UJd3jVl1iNsNHdpad0qhABJ11twS3TTBnseqsKurKcsNqCEFeGL3uLpVChpIO3QfQ==}
    peerDependencies:
      react: ^19.0.0

  react-fast-compare@3.2.2:
    resolution: {integrity: sha512-nsO+KSNgo1SbJqJEYRE9ERzo7YtYbou/OqjSQKxV7jcKox7+usiUVZOAC+XnDOABXggQTno0Y1CpVnuWEc1boQ==}

  react-focus-lock@2.13.6:
    resolution: {integrity: sha512-ehylFFWyYtBKXjAO9+3v8d0i+cnc1trGS0vlTGhzFW1vbFXVUTmR8s2tt/ZQG8x5hElg6rhENlLG1H3EZK0Llg==}
    peerDependencies:
      '@types/react': '*'
      react: ^16.8.0 || ^17.0.0 || ^18.0.0 || ^19.0.0 || ^19.0.0-rc
    peerDependenciesMeta:
      '@types/react':
        optional: true

  react-icons@5.5.0:
    resolution: {integrity: sha512-MEFcXdkP3dLo8uumGI5xN3lDFNsRtrjbOEKDLD7yv76v4wpnEq2Lt2qeHaQOr34I/wPN3s3+N08WkQ+CW37Xiw==}
    peerDependencies:
      react: '*'

  react-is@16.13.1:
    resolution: {integrity: sha512-24e6ynE2H+OKt4kqsOvNd8kBpV65zoxbA4BVsEOB3ARVWQki/DHzaUoC5KuON/BiccDaCCTZBuOcfZs70kR8bQ==}

  react-is@17.0.2:
    resolution: {integrity: sha512-w2GsyukL62IJnlaff/nRegPQR94C/XXamvMWmSHRJ4y7Ts/4ocGRmTHvOs8PSE6pB3dWOrD/nueuU5sduBsQ4w==}

  react-remove-scroll-bar@2.3.8:
    resolution: {integrity: sha512-9r+yi9+mgU33AKcj6IbT9oRCO78WriSj6t/cF8DWBZJ9aOGPOTEDvdUDz1FwKim7QXWwmHqtdHnRJfhAxEG46Q==}
    engines: {node: '>=10'}
    peerDependencies:
      '@types/react': '*'
      react: ^16.8.0 || ^17.0.0 || ^18.0.0 || ^19.0.0
    peerDependenciesMeta:
      '@types/react':
        optional: true

  react-remove-scroll@2.6.3:
    resolution: {integrity: sha512-pnAi91oOk8g8ABQKGF5/M9qxmmOPxaAnopyTHYfqYEwJhyFrbbBtHuSgtKEoH0jpcxx5o3hXqH1mNd9/Oi+8iQ==}
    engines: {node: '>=10'}
    peerDependencies:
      '@types/react': '*'
      react: ^16.8.0 || ^17.0.0 || ^18.0.0 || ^19.0.0 || ^19.0.0-rc
    peerDependenciesMeta:
      '@types/react':
        optional: true

  react-select@5.10.0:
    resolution: {integrity: sha512-k96gw+i6N3ExgDwPIg0lUPmexl1ygPe6u5BdQFNBhkpbwroIgCNXdubtIzHfThYXYYTubwOBafoMnn7ruEP1xA==}
    peerDependencies:
      react: ^16.8.0 || ^17.0.0 || ^18.0.0 || ^19.0.0
      react-dom: ^16.8.0 || ^17.0.0 || ^18.0.0 || ^19.0.0

  react-style-singleton@2.2.3:
    resolution: {integrity: sha512-b6jSvxvVnyptAiLjbkWLE/lOnR4lfTtDAl+eUC7RZy+QQWc6wRzIV2CE6xBuMmDxc2qIihtDCZD5NPOFl7fRBQ==}
    engines: {node: '>=10'}
    peerDependencies:
      '@types/react': '*'
      react: ^16.8.0 || ^17.0.0 || ^18.0.0 || ^19.0.0 || ^19.0.0-rc
    peerDependenciesMeta:
      '@types/react':
        optional: true

  react-transition-group@4.4.5:
    resolution: {integrity: sha512-pZcd1MCJoiKiBR2NRxeCRg13uCXbydPnmB4EOeRrY7480qNWO8IIgQG6zlDkm6uRMsURXPuKq0GWtiM59a5Q6g==}
    peerDependencies:
      react: '>=16.6.0'
      react-dom: '>=16.6.0'

  react-universal-interface@0.6.2:
    resolution: {integrity: sha512-dg8yXdcQmvgR13RIlZbTRQOoUrDciFVoSBZILwjE2LFISxZZ8loVJKAkuzswl5js8BHda79bIb2b84ehU8IjXw==}
    peerDependencies:
      react: '*'
      tslib: '*'

  react-use@17.6.0:
    resolution: {integrity: sha512-OmedEScUMKFfzn1Ir8dBxiLLSOzhKe/dPZwVxcujweSj45aNM7BEGPb9BEVIgVEqEXx6f3/TsXzwIktNgUR02g==}
    peerDependencies:
      react: '*'
      react-dom: '*'

  react@19.0.0:
    resolution: {integrity: sha512-V8AVnmPIICiWpGfm6GLzCR/W5FXLchHop40W4nXBmdlEceh16rCN8O8LNWm5bh5XUX91fh7KpA+W0TgMKmgTpQ==}
    engines: {node: '>=0.10.0'}

  read-cache@1.0.0:
    resolution: {integrity: sha512-Owdv/Ft7IjOgm/i0xvNDZ1LrRANRfew4b2prF3OWMQLxLfu3bS8FVhCsrSCMK4lR56Y9ya+AThoTpDCTxCmpRA==}

  readable-stream@3.6.2:
    resolution: {integrity: sha512-9u/sniCrY3D5WdsERHzHE4G2YCXqoG5FTHUiCC4SIbr6XcLZBY05ya9EKjYek9O5xOAwjGq+1JdGBAS7Q9ScoA==}
    engines: {node: '>= 6'}

  readdirp@4.1.2:
    resolution: {integrity: sha512-GDhwkLfywWL2s6vEjyhri+eXmfH6j1L7JE27WhqLeYzoh/A3DBaYGEj2H/HFZCn/kMfim73FXxEJTw06WtxQwg==}
    engines: {node: '>= 14.18.0'}

  redent@3.0.0:
    resolution: {integrity: sha512-6tDA8g98We0zd0GvVeMT9arEOnTw9qM03L9cJXaCjrip1OO764RDBLBfrB4cwzNGDj5OA5ioymC9GkizgWJDUg==}
    engines: {node: '>=8'}

  reflect.getprototypeof@1.0.10:
    resolution: {integrity: sha512-00o4I+DVrefhv+nX0ulyi3biSHCPDe+yLv5o/p6d/UVlirijB8E16FtfwSAi4g3tcqrQ4lRAqQSoFEZJehYEcw==}
    engines: {node: '>= 0.4'}

  regenerator-runtime@0.14.1:
    resolution: {integrity: sha512-dYnhHh0nJoMfnkZs6GmmhFknAGRrLznOu5nc9ML+EJxGvrx6H7teuevqVqCuPcPK//3eDrrjQhehXVx9cnkGdw==}

  regexp.prototype.flags@1.5.4:
    resolution: {integrity: sha512-dYqgNSZbDwkaJ2ceRd9ojCGjBq+mOm9LmtXnAnEGyHhN/5R7iDW2TRw3h+o/jCFxus3P2LfWIIiwowAjANm7IA==}
    engines: {node: '>= 0.4'}

  resize-observer-polyfill@1.5.1:
    resolution: {integrity: sha512-LwZrotdHOo12nQuZlHEmtuXdqGoOD0OhaxopaNFxWzInpEgaLWoVuAMbTzixuosCx2nEG58ngzW3vxdWoxIgdg==}

  resolve-from@4.0.0:
    resolution: {integrity: sha512-pb/MYmXstAkysRFx8piNI1tGFNQIFA3vkE3Gq4EuA1dF6gHp/+vgZqsCGJapvy8N3Q+4o7FwvquPJcnZ7RYy4g==}
    engines: {node: '>=4'}

  resolve-pkg-maps@1.0.0:
    resolution: {integrity: sha512-seS2Tj26TBVOC2NIc2rOe2y2ZO7efxITtLZcGSOnHHNOQ7CkiUBfw0Iw2ck6xkIhPwLhKNLS8BO+hEpngQlqzw==}

  resolve-protobuf-schema@2.1.0:
    resolution: {integrity: sha512-kI5ffTiZWmJaS/huM8wZfEMer1eRd7oJQhDuxeCLe3t7N7mX3z94CN0xPxBQxFYQTSNz9T0i+v6inKqSdK8xrQ==}

  resolve@1.22.10:
    resolution: {integrity: sha512-NPRy+/ncIMeDlTAsuqwKIiferiawhefFJtkNSW0qZJEqMEb+qBt/77B/jGeeek+F0uOeN05CDa6HXbbIgtVX4w==}
    engines: {node: '>= 0.4'}
    hasBin: true

  resolve@2.0.0-next.5:
    resolution: {integrity: sha512-U7WjGVG9sH8tvjW5SmGbQuui75FiyjAX72HX15DwBBwF9dNiQZRQAg9nnPhYy+TUnE0+VcrttuvNI8oSxZcocA==}
    hasBin: true

  restore-cursor@5.1.0:
    resolution: {integrity: sha512-oMA2dcrw6u0YfxJQXm342bFKX/E4sG9rbTzO9ptUcR/e8A33cHuvStiYOwH7fszkZlZ1z/ta9AAoPk2F4qIOHA==}
    engines: {node: '>=18'}

  reusify@1.0.4:
    resolution: {integrity: sha512-U9nH88a3fc/ekCF1l0/UP1IosiuIjyTh7hBvXVMHYgVcfGvt897Xguj2UOLDeI5BG2m7/uwyaLVT6fbtCwTyzw==}
    engines: {iojs: '>=1.0.0', node: '>=0.10.0'}

  rfdc@1.4.1:
    resolution: {integrity: sha512-q1b3N5QkRUWUl7iyylaaj3kOpIT0N2i9MqIEQXP73GVsN9cw3fdx8X63cEmWhJGi2PPCF23Ijp7ktmd39rawIA==}

  rimraf@3.0.2:
    resolution: {integrity: sha512-JZkJMZkAGFFPP2YqXZXPbMlMBgsxzE8ILs4lMIX/2o0L9UBw9O/Y3o6wFw/i9YLapcUJWwqbi3kdxIPdC62TIA==}
    deprecated: Rimraf versions prior to v4 are no longer supported
    hasBin: true

  rimraf@6.0.1:
    resolution: {integrity: sha512-9dkvaxAsk/xNXSJzMgFqqMCuFgt2+KsOFek3TMLfo8NCPfWpBmqwyNn5Y+NX56QUYfCtsyhF3ayiboEoUmJk/A==}
    engines: {node: 20 || >=22}
    hasBin: true

  rollup-plugin-esbuild@6.2.0:
    resolution: {integrity: sha512-LbkHaCahA6ceyWzAd6md2yajNS+HfZmZ5o58ShkZp0cQeZOnZECG2D2xWFNBq5SF6X6pfMK2udkZ+wRtvpzyVQ==}
    engines: {node: '>=14.18.0'}
    peerDependencies:
      esbuild: '>=0.25.0'
      rollup: ^1.20.0 || ^2.0.0 || ^3.0.0 || ^4.0.0

  rollup@4.34.8:
    resolution: {integrity: sha512-489gTVMzAYdiZHFVA/ig/iYFllCcWFHMvUHI1rpFmkoUtRlQxqh6/yiNqnYibjMZ2b/+FUQwldG+aLsEt6bglQ==}
    engines: {node: '>=18.0.0', npm: '>=8.0.0'}
    hasBin: true

  rrweb-cssom@0.8.0:
    resolution: {integrity: sha512-guoltQEx+9aMf2gDZ0s62EcV8lsXR+0w8915TC3ITdn2YueuNjdAYh/levpU9nFaoChh9RUS5ZdQMrKfVEN9tw==}

  rtl-css-js@1.16.1:
    resolution: {integrity: sha512-lRQgou1mu19e+Ya0LsTvKrVJ5TYUbqCVPAiImX3UfLTenarvPUl1QFdvu5Z3PYmHT9RCcwIfbjRQBntExyj3Zg==}

  run-parallel@1.2.0:
    resolution: {integrity: sha512-5l4VyZR86LZ/lDxZTR6jqL8AFE2S0IFLMP26AbjsLVADxHdhB/c0GUsH+y39UfCi3dzz8OlQuPmnaJOMoDHQBA==}

  safe-array-concat@1.1.3:
    resolution: {integrity: sha512-AURm5f0jYEOydBj7VQlVvDrjeFgthDdEF5H1dP+6mNpoXOMo1quQqJ4wvJDyRZ9+pO3kGWoOdmV08cSv2aJV6Q==}
    engines: {node: '>=0.4'}

  safe-buffer@5.2.1:
    resolution: {integrity: sha512-rp3So07KcdmmKbGvgaNxQSJr7bGVSVk5S9Eq1F+ppbRo70+YeaDxkw5Dd8NPN+GD6bjnYm2VuPuCXmpuYvmCXQ==}

  safe-execa@0.1.2:
    resolution: {integrity: sha512-vdTshSQ2JsRCgT8eKZWNJIL26C6bVqy1SOmuCMlKHegVeo8KYRobRrefOdUq9OozSPUUiSxrylteeRmLOMFfWg==}
    engines: {node: '>=12'}

  safe-push-apply@1.0.0:
    resolution: {integrity: sha512-iKE9w/Z7xCzUMIZqdBsp6pEQvwuEebH4vdpjcDWnyzaI6yl6O9FHvVpmGelvEHNsoY6wGblkxR6Zty/h00WiSA==}
    engines: {node: '>= 0.4'}

  safe-regex-test@1.1.0:
    resolution: {integrity: sha512-x/+Cz4YrimQxQccJf5mKEbIa1NzeCRNI5Ecl/ekmlYaampdNLPalVyIcCZNNH3MvmqBugV5TMYZXv0ljslUlaw==}
    engines: {node: '>= 0.4'}

  safer-buffer@2.1.2:
    resolution: {integrity: sha512-YZo3K82SD7Riyi0E1EQPojLz7kpepnSQI9IyPbHHg1XXXevb5dJI7tpyN2ADxGcQbHG7vcyRHk0cbwqcQriUtg==}

  sass@1.85.0:
    resolution: {integrity: sha512-3ToiC1xZ1Y8aU7+CkgCI/tqyuPXEmYGJXO7H4uqp0xkLXUqp88rQQ4j1HmP37xSJLbCJPaIiv+cT1y+grssrww==}
    engines: {node: '>=14.0.0'}
    hasBin: true

  saxes@6.0.0:
    resolution: {integrity: sha512-xAg7SOnEhrm5zI3puOOKyy1OMcMlIJZYNJY7xLBwSze0UjhPLnWfj2GF2EpT0jmzaJKIWKHLsaSSajf35bcYnA==}
    engines: {node: '>=v12.22.7'}

  scheduler@0.25.0:
    resolution: {integrity: sha512-xFVuu11jh+xcO7JOAGJNOXld8/TcEHK/4CituBUeUb5hqxJLj9YuemAEuvm9gQ/+pgXYfbQuqAkiYu+u7YEsNA==}

  screenfull@5.2.0:
    resolution: {integrity: sha512-9BakfsO2aUQN2K9Fdbj87RJIEZ82Q9IGim7FqM5OsebfoFC6ZHXgDq/KvniuLTPdeM8wY2o6Dj3WQ7KeQCj3cA==}
    engines: {node: '>=0.10.0'}

  semver@7.7.1:
    resolution: {integrity: sha512-hlq8tAfn0m/61p4BVRcPzIGr6LKiMwo4VM6dGi6pt4qcRkmNzTcWq6eCEjEh+qXjkMDvPlOFFSGwQjoEa6gyMA==}
    engines: {node: '>=10'}
    hasBin: true

  set-function-length@1.2.2:
    resolution: {integrity: sha512-pgRc4hJ4/sNjWCSS9AmnS40x3bNMDTknHgL5UaMBTMyJnU90EgWh1Rz+MC9eFu4BuN/UwZjKQuY/1v3rM7HMfg==}
    engines: {node: '>= 0.4'}

  set-function-name@2.0.2:
    resolution: {integrity: sha512-7PGFlmtwsEADb0WYyvCMa1t+yke6daIG4Wirafur5kcf+MhUnPms1UeR0CKQdTZD81yESwMHbtn+TR+dMviakQ==}
    engines: {node: '>= 0.4'}

  set-harmonic-interval@1.0.1:
    resolution: {integrity: sha512-AhICkFV84tBP1aWqPwLZqFvAwqEoVA9kxNMniGEUvzOlm4vLmOFLiTT3UZ6bziJTy4bOVpzWGTfSCbmaayGx8g==}
    engines: {node: '>=6.9'}

  set-proto@1.0.0:
    resolution: {integrity: sha512-RJRdvCo6IAnPdsvP/7m6bsQqNnn1FCBX5ZNtFL98MmFF/4xAIJTIg1YbHW5DC2W5SKZanrC6i4HsJqlajw/dZw==}
    engines: {node: '>= 0.4'}

  shebang-command@2.0.0:
    resolution: {integrity: sha512-kHxr2zZpYtdmrN1qDjrrX/Z1rR1kG8Dx+gkpK1G4eXmvXswmcE1hTWBWYUzlraYw1/yZp6YuDY77YtvbN0dmDA==}
    engines: {node: '>=8'}

  shebang-regex@3.0.0:
    resolution: {integrity: sha512-7++dFhtcx3353uBaq8DDR4NuxBetBzC7ZQOhmTQInHEd6bSrXdiEyzCvG07Z44UYdLShWUyXt5M/yhz8ekcb1A==}
    engines: {node: '>=8'}

  side-channel-list@1.0.0:
    resolution: {integrity: sha512-FCLHtRD/gnpCiCHEiJLOwdmFP+wzCmDEkc9y7NsYxeF4u7Btsn1ZuwgwJGxImImHicJArLP4R0yX4c2KCrMrTA==}
    engines: {node: '>= 0.4'}

  side-channel-map@1.0.1:
    resolution: {integrity: sha512-VCjCNfgMsby3tTdo02nbjtM/ewra6jPHmpThenkTYh8pG9ucZ/1P8So4u4FGBek/BjpOVsDCMoLA/iuBKIFXRA==}
    engines: {node: '>= 0.4'}

  side-channel-weakmap@1.0.2:
    resolution: {integrity: sha512-WPS/HvHQTYnHisLo9McqBHOJk2FkHO/tlpvldyrnem4aeQp4hai3gythswg6p01oSoTl58rcpiFAjF2br2Ak2A==}
    engines: {node: '>= 0.4'}

  side-channel@1.1.0:
    resolution: {integrity: sha512-ZX99e6tRweoUXqR+VBrslhda51Nh5MTQwou5tnUDgbtyM0dBgmhEDtWGP/xbKn6hqfPRHujUNwz5fy/wbbhnpw==}
    engines: {node: '>= 0.4'}

  siginfo@2.0.0:
    resolution: {integrity: sha512-ybx0WO1/8bSBLEWXZvEd7gMW3Sn3JFlW3TvX1nREbDLRNQNaeNN8WK0meBwPdAaOI7TtRRRJn/Es1zhrrCHu7g==}

  signal-exit@3.0.7:
    resolution: {integrity: sha512-wnD2ZE+l+SPC/uoS0vXeE9L1+0wuaMqKlfz9AMUo38JsyLSBWSFcHR1Rri62LZc12vLr1gb3jl7iwQhgwpAbGQ==}

  signal-exit@4.1.0:
    resolution: {integrity: sha512-bzyZ1e88w9O1iNJbKnOlvYTrWPDl46O1bG0D3XInv+9tkPrxrN8jUUTiFlDkkmKWgn1M6CfIA13SuGqOa9Korw==}
    engines: {node: '>=14'}

  slice-ansi@5.0.0:
    resolution: {integrity: sha512-FC+lgizVPfie0kkhqUScwRu1O/lF6NOgJmlCgK+/LYxDCTk8sGelYaHDhFcDN+Sn3Cv+3VSa4Byeo+IMCzpMgQ==}
    engines: {node: '>=12'}

  slice-ansi@7.1.0:
    resolution: {integrity: sha512-bSiSngZ/jWeX93BqeIAbImyTbEihizcwNjFoRUIY/T1wWQsfsm2Vw1agPKylXvQTU7iASGdHhyqRlqQzfz+Htg==}
    engines: {node: '>=18'}

  sort-keys@4.2.0:
    resolution: {integrity: sha512-aUYIEU/UviqPgc8mHR6IW1EGxkAXpeRETYcrzg8cLAvUPZcpAlleSXHV2mY7G12GphSH6Gzv+4MMVSSkbdteHg==}
    engines: {node: '>=8'}

  source-map-js@1.2.1:
    resolution: {integrity: sha512-UXWMKhLOwVKb728IUtQPXxfYU+usdybtUrK/8uGE8CQMvrhOpwvzDBwj0QhSL7MQc7vIsISBG8VQ8+IDQxpfQA==}
    engines: {node: '>=0.10.0'}

  source-map@0.5.6:
    resolution: {integrity: sha512-MjZkVp0NHr5+TPihLcadqnlVoGIoWo4IBHptutGh9wI3ttUYvCG26HkSuDi+K6lsZ25syXJXcctwgyVCt//xqA==}
    engines: {node: '>=0.10.0'}

  source-map@0.5.7:
    resolution: {integrity: sha512-LbrmJOMUSdEVxIKvdcJzQC+nQhe8FUZQTXQy6+I75skNgn3OoQ0DZA8YnFa7gp8tqtL3KPf1kmo0R5DoApeSGQ==}
    engines: {node: '>=0.10.0'}

  source-map@0.6.1:
    resolution: {integrity: sha512-UjgapumWlbMhkBgzT7Ykc5YXUT46F0iKu8SGXq0bcwP5dz/h0Plj6enJqjz1Zbq2l5WaqYnrVbwWOWMyF3F47g==}
    engines: {node: '>=0.10.0'}

  split2@3.2.2:
    resolution: {integrity: sha512-9NThjpgZnifTkJpzTZ7Eue85S49QwpNhZTq6GRJwObb6jnLFNGB7Qm73V5HewTROPyxD0C29xqmaI68bQtV+hg==}

  stable-hash@0.0.4:
    resolution: {integrity: sha512-LjdcbuBeLcdETCrPn9i8AYAZ1eCtu4ECAWtP7UleOiZ9LzVxRzzUZEoZ8zB24nhkQnDWyET0I+3sWokSDS3E7g==}

  stack-generator@2.0.10:
    resolution: {integrity: sha512-mwnua/hkqM6pF4k8SnmZ2zfETsRUpWXREfA/goT8SLCV4iOFa4bzOX2nDipWAZFPTjLvQB82f5yaodMVhK0yJQ==}

  stackback@0.0.2:
    resolution: {integrity: sha512-1XMJE5fQo1jGH6Y/7ebnwPOBEkIEnT4QF32d5R1+VXdXveM0IBMJt8zfaxX1P3QhVwrYe+576+jkANtSS2mBbw==}

  stackframe@1.3.4:
    resolution: {integrity: sha512-oeVtt7eWQS+Na6F//S4kJ2K2VbRlS9D43mAlMyVpVWovy9o+jfgH8O9agzANzaiLjclA0oYzUXEM4PurhSUChw==}

  stacktrace-gps@3.1.2:
    resolution: {integrity: sha512-GcUgbO4Jsqqg6RxfyTHFiPxdPqF+3LFmQhm7MgCuYQOYuWyqxo5pwRPz5d/u6/WYJdEnWfK4r+jGbyD8TSggXQ==}

  stacktrace-js@2.0.2:
    resolution: {integrity: sha512-Je5vBeY4S1r/RnLydLl0TBTi3F2qdfWmYsGvtfZgEI+SCprPppaIhQf5nGcal4gI4cGpCV/duLcAzT1np6sQqg==}

  std-env@3.8.0:
    resolution: {integrity: sha512-Bc3YwwCB+OzldMxOXJIIvC6cPRWr/LxOp48CdQTOkPyk/t4JWWJbrilwBd7RJzKV8QW7tJkcgAmeuLLJugl5/w==}

  string-argv@0.3.2:
    resolution: {integrity: sha512-aqD2Q0144Z+/RqG52NeHEkZauTAUWJO8c6yTftGJKO3Tja5tUgIfmIl6kExvhtxSDP7fXB6DvzkfMpCd/F3G+Q==}
    engines: {node: '>=0.6.19'}

  string-width@4.2.3:
    resolution: {integrity: sha512-wKyQRQpjJ0sIp62ErSZdGsjMJWsap5oRNihHhu6G7JVO/9jIB6UyevL+tXuOqrng8j/cxKTWyWUwvSTriiZz/g==}
    engines: {node: '>=8'}

  string-width@5.1.2:
    resolution: {integrity: sha512-HnLOCR3vjcY8beoNLtcjZ5/nxn2afmME6lhrDrebokqMap+XbeW8n9TXpPDOqdGK5qcI3oT0GKTW6wC7EMiVqA==}
    engines: {node: '>=12'}

  string-width@7.2.0:
    resolution: {integrity: sha512-tsaTIkKW9b4N+AEj+SVA+WhJzV7/zMhcSu78mLKWSk7cXMOSHsBKFWUs0fWwq8QyK3MgJBQRX6Gbi4kYbdvGkQ==}
    engines: {node: '>=18'}

  string.prototype.includes@2.0.1:
    resolution: {integrity: sha512-o7+c9bW6zpAdJHTtujeePODAhkuicdAryFsfVKwA+wGw89wJ4GTY484WTucM9hLtDEOpOvI+aHnzqnC5lHp4Rg==}
    engines: {node: '>= 0.4'}

  string.prototype.matchall@4.0.12:
    resolution: {integrity: sha512-6CC9uyBL+/48dYizRf7H7VAYCMCNTBeM78x/VTUe9bFEaxBepPJDa1Ow99LqI/1yF7kuy7Q3cQsYMrcjGUcskA==}
    engines: {node: '>= 0.4'}

  string.prototype.repeat@1.0.0:
    resolution: {integrity: sha512-0u/TldDbKD8bFCQ/4f5+mNRrXwZ8hg2w7ZR8wa16e8z9XpePWl3eGEcUD0OXpEH/VJH/2G3gjUtR3ZOiBe2S/w==}

  string.prototype.trim@1.2.10:
    resolution: {integrity: sha512-Rs66F0P/1kedk5lyYyH9uBzuiI/kNRmwJAR9quK6VOtIpZ2G+hMZd+HQbbv25MgCA6gEffoMZYxlTod4WcdrKA==}
    engines: {node: '>= 0.4'}

  string.prototype.trimend@1.0.9:
    resolution: {integrity: sha512-G7Ok5C6E/j4SGfyLCloXTrngQIQU3PWtXGst3yM7Bea9FRURf1S42ZHlZZtsNque2FN2PoUhfZXYLNWwEr4dLQ==}
    engines: {node: '>= 0.4'}

  string.prototype.trimstart@1.0.8:
    resolution: {integrity: sha512-UXSH262CSZY1tfu3G3Secr6uGLCFVPMhIqHjlgCUtCCcgihYc/xKs9djMTMUOb2j1mVSeU8EU6NWc/iQKU6Gfg==}
    engines: {node: '>= 0.4'}

  string_decoder@1.3.0:
    resolution: {integrity: sha512-hkRX8U1WjJFd8LsDJ2yQ/wWWxaopEsABU1XfkM8A+j0+85JAGppt16cr1Whg6KIbb4okU6Mql6BOj+uup/wKeA==}

  strip-ansi@6.0.1:
    resolution: {integrity: sha512-Y38VPSHcqkFrCpFnQ9vuSXmquuv5oXOKpGeT6aGrr3o3Gc9AlVa6JBfUSOCnbxGGZF+/0ooI7KrPuUSztUdU5A==}
    engines: {node: '>=8'}

  strip-ansi@7.1.0:
    resolution: {integrity: sha512-iq6eVVI64nQQTRYq2KtEg2d2uU7LElhTJwsH4YzIHZshxlgZms/wIc4VoDQTlG/IvVIrBKG06CrZnp0qv7hkcQ==}
    engines: {node: '>=12'}

  strip-bom@3.0.0:
    resolution: {integrity: sha512-vavAMRXOgBVNF6nyEEmL3DBK19iRpDcoIwW+swQ+CbGiu7lju6t+JklA1MHweoWtadgt4ISVUsXLyDq34ddcwA==}
    engines: {node: '>=4'}

  strip-bom@4.0.0:
    resolution: {integrity: sha512-3xurFv5tEgii33Zi8Jtp55wEIILR9eh34FAW00PZf+JnSsTmV/ioewSgQl97JHvgjoRGwPShsWm+IdrxB35d0w==}
    engines: {node: '>=8'}

  strip-final-newline@2.0.0:
    resolution: {integrity: sha512-BrpvfNAE3dcvq7ll3xVumzjKjZQ5tI1sEUIKr3Uoks0XUl45St3FlatVqef9prk4jRDzhW6WZg+3bk93y6pLjA==}
    engines: {node: '>=6'}

  strip-final-newline@3.0.0:
    resolution: {integrity: sha512-dOESqjYr96iWYylGObzd39EuNTa5VJxyvVAEm5Jnh7KGo75V43Hk1odPQkNDyXNmUR6k+gEiDVXnjB8HJ3crXw==}
    engines: {node: '>=12'}

  strip-indent@3.0.0:
    resolution: {integrity: sha512-laJTa3Jb+VQpaC6DseHhF7dXVqHTfJPCRDaEbid/drOhgitgYku/letMUqOXFoWV0zIIUbjpdH2t+tYj4bQMRQ==}
    engines: {node: '>=8'}

  strip-json-comments@3.1.1:
    resolution: {integrity: sha512-6fPc+R4ihwqP6N/aIv2f1gMH8lOVtWQHoqC4yK6oSDVVocumAsfCqjkXnqiYMhmMwS/mEHLp7Vehlt3ql6lEig==}
    engines: {node: '>=8'}

  stylis@4.2.0:
    resolution: {integrity: sha512-Orov6g6BB1sDfYgzWfTHDOxamtX1bE/zo104Dh9e6fqJ3PooipYyfJ0pUmrZO2wAvO8YbEyeFrkV91XTsGMSrw==}

  stylis@4.3.6:
    resolution: {integrity: sha512-yQ3rwFWRfwNUY7H5vpU0wfdkNSnvnJinhF9830Swlaxl03zsOjCfmX0ugac+3LtK0lYSgwL/KXc8oYL3mG4YFQ==}

  supports-color@7.2.0:
    resolution: {integrity: sha512-qpCAvRl9stuOHveKsn7HncJRvv501qIacKzQlO/+Lwxc9+0q2wLyv4Dfvt80/DPn2pqOBsJdDiogXGR9+OvwRw==}
    engines: {node: '>=8'}

  supports-preserve-symlinks-flag@1.0.0:
    resolution: {integrity: sha512-ot0WnXS9fgdkgIcePe6RHNk1WA8+muPa6cSjeR3V8K27q9BB1rTE3R1p7Hv0z1ZyAc8s6Vvv8DIyWf681MAt0w==}
    engines: {node: '>= 0.4'}

  symbol-tree@3.2.4:
    resolution: {integrity: sha512-9QNk5KwDF+Bvz+PyObkmSYjI5ksVUYtjW7AU22r2NKcfLJcXp96hkDWU3+XndOsUb+AQ9QhfzfCT2O+CNWT5Tw==}

  tapable@2.2.1:
    resolution: {integrity: sha512-GNzQvQTOIP6RyTfE2Qxb8ZVlNmw0n88vp1szwWRimP02mnTsx3Wtn5qRdqY9w2XduFNUgvOwhNnQsjwCp+kqaQ==}
    engines: {node: '>=6'}

  text-table@0.2.0:
    resolution: {integrity: sha512-N+8UisAXDGk8PFXP4HAzVR9nbfmVJ3zYLAWiTIoqC5v5isinhr+r5uaO8+7r3BMfuNIufIsA7RdpVgacC2cSpw==}

  throttle-debounce@3.0.1:
    resolution: {integrity: sha512-dTEWWNu6JmeVXY0ZYoPuH5cRIwc0MeGbJwah9KUNYSJwommQpCzTySTpEe8Gs1J23aeWEuAobe4Ag7EHVt/LOg==}
    engines: {node: '>=10'}

  through2@4.0.2:
    resolution: {integrity: sha512-iOqSav00cVxEEICeD7TjLB1sueEL+81Wpzp2bY17uZjZN0pWZPuo4suZ/61VujxmqSGFfgOcNuTZ85QJwNZQpw==}

  tinybench@2.9.0:
    resolution: {integrity: sha512-0+DUvqWMValLmha6lr4kD8iAMK1HzV0/aKnCtWb9v9641TnP/MFb7Pc2bxoxQjTXAErryXVgUOfv2YqNllqGeg==}

  tinyexec@0.3.2:
    resolution: {integrity: sha512-KQQR9yN7R5+OSwaK0XQoj22pwHoTlgYqmUscPYoknOoWCWfj/5/ABTMRi69FrKU5ffPVh5QcFikpWJI/P1ocHA==}

  tinyglobby@0.2.12:
    resolution: {integrity: sha512-qkf4trmKSIiMTs/E63cxH+ojC2unam7rJ0WrauAzpT3ECNTxGRMlaXxVbfxMUC/w0LaYk6jQ4y/nGR9uBO3tww==}
    engines: {node: '>=12.0.0'}

  tinypool@1.0.2:
    resolution: {integrity: sha512-al6n+QEANGFOMf/dmUMsuS5/r9B06uwlyNjZZql/zv8J7ybHCgoihBNORZCY2mzUuAnomQa2JdhyHKzZxPCrFA==}
    engines: {node: ^18.0.0 || >=20.0.0}

  tinyrainbow@2.0.0:
    resolution: {integrity: sha512-op4nsTR47R6p0vMUUoYl/a+ljLFVtlfaXkLQmqfLR1qHma1h/ysYk4hEXZ880bf2CYgTskvTa/e196Vd5dDQXw==}
    engines: {node: '>=14.0.0'}

  tinyspy@3.0.2:
    resolution: {integrity: sha512-n1cw8k1k0x4pgA2+9XrOkFydTerNcJ1zWCO5Nn9scWHTD+5tp8dghT2x1uduQePZTZgd3Tupf+x9BxJjeJi77Q==}
    engines: {node: '>=14.0.0'}

  tldts-core@6.1.78:
    resolution: {integrity: sha512-jS0svNsB99jR6AJBmfmEWuKIgz91Haya91Z43PATaeHJ24BkMoNRb/jlaD37VYjb0mYf6gRL/HOnvS1zEnYBiw==}

  tldts@6.1.78:
    resolution: {integrity: sha512-fSgYrW0ITH0SR/CqKMXIruYIPpNu5aDgUp22UhYoSrnUQwc7SBqifEBFNce7AAcygUPBo6a/gbtcguWdmko4RQ==}
    hasBin: true

  to-regex-range@5.0.1:
    resolution: {integrity: sha512-65P7iz6X5yEr1cwcgvQxbbIw7Uk3gOy5dIdtZ4rDveLqhrdJP+Li/Hx6tyK0NEb+2GCyneCMJiGqrADCSNk8sQ==}
    engines: {node: '>=8.0'}

  toggle-selection@1.0.6:
    resolution: {integrity: sha512-BiZS+C1OS8g/q2RRbJmy59xpyghNBqrr6k5L/uKBGRsTfxmu3ffiRnd8mlGPUVayg8pvfi5urfnu8TU7DVOkLQ==}

  tough-cookie@5.1.1:
    resolution: {integrity: sha512-Ek7HndSVkp10hmHP9V4qZO1u+pn1RU5sI0Fw+jCU3lyvuMZcgqsNgc6CmJJZyByK4Vm/qotGRJlfgAX8q+4JiA==}
    engines: {node: '>=16'}

  tr46@5.0.0:
    resolution: {integrity: sha512-tk2G5R2KRwBd+ZN0zaEXpmzdKyOYksXwywulIX95MBODjSzMIuQnQ3m8JxgbhnL1LeVo7lqQKsYa1O3Htl7K5g==}
    engines: {node: '>=18'}

  ts-api-utils@2.0.1:
    resolution: {integrity: sha512-dnlgjFSVetynI8nzgJ+qF62efpglpWRk8isUEWZGWlJYySCTD6aKvbUDu+zbPeDakk3bg5H4XpitHukgfL1m9w==}
    engines: {node: '>=18.12'}
    peerDependencies:
      typescript: '>=4.8.4'

  ts-easing@0.2.0:
    resolution: {integrity: sha512-Z86EW+fFFh/IFB1fqQ3/+7Zpf9t2ebOAxNI/V6Wo7r5gqiqtxmgTlQ1qbqQcjLKYeSHPTsEmvlJUDg/EuL0uHQ==}

  tsconfig-paths@3.15.0:
    resolution: {integrity: sha512-2Ac2RgzDe/cn48GvOe3M+o82pEFewD3UPbyoUHHdKasHwJKjds4fLXWf/Ux5kATBKN20oaFGu+jbElp1pos0mg==}

  tslib@2.4.0:
    resolution: {integrity: sha512-d6xOpEDfsi2CZVlPQzGeux8XMwLT9hssAsaPYExaQMuYskwb+x1x7J371tWlbBdWHroy99KnVB6qIkUbs5X3UQ==}

  tslib@2.8.1:
    resolution: {integrity: sha512-oJFu94HQb+KVduSUQL7wnpmqnfmLsOA/nAh6b6EH0wCEoK0/mPeXU6c3wKDV83MkOuHPRHtSXKKU99IBazS/2w==}

  tsx@4.19.3:
    resolution: {integrity: sha512-4H8vUNGNjQ4V2EOoGw005+c+dGuPSnhpPBPHBtsZdGZBk/iJb4kguGlPWaZTZ3q5nMtFOEsY0nRDlh9PJyd6SQ==}
    engines: {node: '>=18.0.0'}
    hasBin: true

  type-check@0.4.0:
    resolution: {integrity: sha512-XleUoc9uwGXqjWwXaUTZAmzMcFZ5858QA2vvx1Ur5xIcixXIP+8LnFDgRplU30us6teqdlskFfu+ae4K79Ooew==}
    engines: {node: '>= 0.8.0'}

  type-fest@0.20.2:
    resolution: {integrity: sha512-Ne+eE4r0/iWnpAxD852z3A+N0Bt5RN//NjJwRd2VFHEmrywxf5vsZlh4R6lixl6B+wz/8d+maTSAkN1FIkI3LQ==}
    engines: {node: '>=10'}

  typed-array-buffer@1.0.3:
    resolution: {integrity: sha512-nAYYwfY3qnzX30IkA6AQZjVbtK6duGontcQm1WSG1MD94YLqK0515GNApXkoxKOWMusVssAHWLh9SeaoefYFGw==}
    engines: {node: '>= 0.4'}

  typed-array-byte-length@1.0.3:
    resolution: {integrity: sha512-BaXgOuIxz8n8pIq3e7Atg/7s+DpiYrxn4vdot3w9KbnBhcRQq6o3xemQdIfynqSeXeDrF32x+WvfzmOjPiY9lg==}
    engines: {node: '>= 0.4'}

  typed-array-byte-offset@1.0.4:
    resolution: {integrity: sha512-bTlAFB/FBYMcuX81gbL4OcpH5PmlFHqlCCpAl8AlEzMz5k53oNDvN8p1PNOWLEmI2x4orp3raOFB51tv9X+MFQ==}
    engines: {node: '>= 0.4'}

  typed-array-length@1.0.7:
    resolution: {integrity: sha512-3KS2b+kL7fsuk/eJZ7EQdnEmQoaho/r6KUef7hxvltNA5DR8NAUM+8wJMbJyZ4G9/7i3v5zPBIMN5aybAh2/Jg==}
    engines: {node: '>= 0.4'}

  typedoc@0.27.8:
    resolution: {integrity: sha512-q0/2TUunNEDmWkn23ULKGXieK8cgGuAmBUXC/HcZ/rgzMI9Yr4Nq3in1K1vT1NZ9zx6M78yTk3kmIPbwJgK5KA==}
    engines: {node: '>= 18'}
    hasBin: true
    peerDependencies:
      typescript: 5.0.x || 5.1.x || 5.2.x || 5.3.x || 5.4.x || 5.5.x || 5.6.x || 5.7.x

  typescript@5.7.3:
    resolution: {integrity: sha512-84MVSjMEHP+FQRPy3pX9sTVV/INIex71s9TL2Gm5FG/WG1SqXeKyZ0k7/blY/4FdOzI12CBy1vGc4og/eus0fw==}
    engines: {node: '>=14.17'}
    hasBin: true

  uc.micro@2.1.0:
    resolution: {integrity: sha512-ARDJmphmdvUk6Glw7y9DQ2bFkKBHwQHLi2lsaH6PPmz/Ka9sFOBsBluozhDltWmnv9u/cF6Rt87znRTPV+yp/A==}

  ufo@1.5.4:
    resolution: {integrity: sha512-UsUk3byDzKd04EyoZ7U4DOlxQaD14JUKQl6/P7wiX4FNvUfm3XL246n9W5AmqwW5RSFJ27NAuM0iLscAOYUiGQ==}

  uglify-js@3.19.3:
    resolution: {integrity: sha512-v3Xu+yuwBXisp6QYTcH4UbH+xYJXqnq2m/LtQVWKWzYc1iehYnLixoQDN9FH6/j9/oybfd6W9Ghwkl8+UMKTKQ==}
    engines: {node: '>=0.8.0'}
    hasBin: true

  unbox-primitive@1.1.0:
    resolution: {integrity: sha512-nWJ91DjeOkej/TA8pXQ3myruKpKEYgqvpw9lz4OPHj/NWFNluYrjbz9j01CJ8yKQd2g4jFoOkINCTW2I5LEEyw==}
    engines: {node: '>= 0.4'}

  undici-types@6.19.8:
    resolution: {integrity: sha512-ve2KP6f/JnbPBFyobGHuerC9g1FYGn/F8n1LWTwNxCEzd6IfqTwUQcNXgEtmmQ6DlRrC1hrSrBnCZPokRrDHjw==}

  universalify@2.0.1:
    resolution: {integrity: sha512-gptHNQghINnc/vTGIk0SOFGFNXw7JVrlRUtConJRlvaw6DuX0wO5Jeko9sWrMBhh+PsYAZ7oXAiOnf/UKogyiw==}
    engines: {node: '>= 10.0.0'}

  unplugin-utils@0.2.4:
    resolution: {integrity: sha512-8U/MtpkPkkk3Atewj1+RcKIjb5WBimZ/WSLhhR3w6SsIj8XJuKTacSP8g+2JhfSGw0Cb125Y+2zA/IzJZDVbhA==}
    engines: {node: '>=18.12.0'}

  uri-js@4.4.1:
    resolution: {integrity: sha512-7rKUyy33Q1yc98pQ1DAmLtwX109F7TIfWlW1Ydo8Wl1ii1SeHieeh0HHfPeL2fMXK6z0s8ecKs9frCuLJvndBg==}

  use-callback-ref@1.3.3:
    resolution: {integrity: sha512-jQL3lRnocaFtu3V00JToYz/4QkNWswxijDaCVNZRiRTO3HQDLsdu1ZtmIUvV4yPp+rvWm5j0y0TG/S61cuijTg==}
    engines: {node: '>=10'}
    peerDependencies:
      '@types/react': '*'
      react: ^16.8.0 || ^17.0.0 || ^18.0.0 || ^19.0.0 || ^19.0.0-rc
    peerDependenciesMeta:
      '@types/react':
        optional: true

  use-isomorphic-layout-effect@1.2.0:
    resolution: {integrity: sha512-q6ayo8DWoPZT0VdG4u3D3uxcgONP3Mevx2i2b0434cwWBoL+aelL1DzkXI6w3PhTZzUeR2kaVlZn70iCiseP6w==}
    peerDependencies:
      '@types/react': '*'
      react: ^16.8.0 || ^17.0.0 || ^18.0.0 || ^19.0.0
    peerDependenciesMeta:
      '@types/react':
        optional: true

  use-sidecar@1.1.3:
    resolution: {integrity: sha512-Fedw0aZvkhynoPYlA5WXrMCAMm+nSWdZt6lzJQ7Ok8S6Q+VsHmHpRWndVRJ8Be0ZbkfPc5LRYH+5XrzXcEeLRQ==}
    engines: {node: '>=10'}
    peerDependencies:
      '@types/react': '*'
      react: ^16.8.0 || ^17.0.0 || ^18.0.0 || ^19.0.0 || ^19.0.0-rc
    peerDependenciesMeta:
      '@types/react':
        optional: true

  util-deprecate@1.0.2:
    resolution: {integrity: sha512-EPD5q1uXyFxJpCrLnCc1nHnq3gOa6DZBocAIiI2TaSCA7VCJ1UJDMagCzIkXNsUYfD1daK//LTEQ8xiIbrHtcw==}

  uuid@11.1.0:
    resolution: {integrity: sha512-0/A9rDy9P7cJ+8w1c9WD9V//9Wj15Ce2MPz8Ri6032usz+NfePxx5AcN3bN+r6ZL6jEo066/yNYB3tn4pQEx+A==}
    hasBin: true

  vite-node@3.0.6:
    resolution: {integrity: sha512-s51RzrTkXKJrhNbUzQRsarjmAae7VmMPAsRT7lppVpIg6mK3zGthP9Hgz0YQQKuNcF+Ii7DfYk3Fxz40jRmePw==}
    engines: {node: ^18.0.0 || ^20.0.0 || >=22.0.0}
    hasBin: true

  vite-plugin-eslint@1.8.1:
    resolution: {integrity: sha512-PqdMf3Y2fLO9FsNPmMX+//2BF5SF8nEWspZdgl4kSt7UvHDRHVVfHvxsD7ULYzZrJDGRxR81Nq7TOFgwMnUang==}
    peerDependencies:
      eslint: '>=7'
      vite: '>=2'

  vite@6.2.6:
    resolution: {integrity: sha512-9xpjNl3kR4rVDZgPNdTL0/c6ao4km69a/2ihNQbcANz8RuCOK3hQBmLSJf3bRKVQjVMda+YvizNE8AwvogcPbw==}
    engines: {node: ^18.0.0 || ^20.0.0 || >=22.0.0}
    hasBin: true
    peerDependencies:
      '@types/node': ^18.0.0 || ^20.0.0 || >=22.0.0
      jiti: '>=1.21.0'
      less: '*'
      lightningcss: ^1.21.0
      sass: '*'
      sass-embedded: '*'
      stylus: '*'
      sugarss: '*'
      terser: ^5.16.0
      tsx: ^4.8.1
      yaml: ^2.4.2
    peerDependenciesMeta:
      '@types/node':
        optional: true
      jiti:
        optional: true
      less:
        optional: true
      lightningcss:
        optional: true
      sass:
        optional: true
      sass-embedded:
        optional: true
      stylus:
        optional: true
      sugarss:
        optional: true
      terser:
        optional: true
      tsx:
        optional: true
      yaml:
        optional: true

  vitefu@1.0.5:
    resolution: {integrity: sha512-h4Vflt9gxODPFNGPwp4zAMZRpZR7eslzwH2c5hn5kNZ5rhnKyRJ50U+yGCdc2IRaBs8O4haIgLNGrV5CrpMsCA==}
    peerDependencies:
      vite: ^3.0.0 || ^4.0.0 || ^5.0.0 || ^6.0.0
    peerDependenciesMeta:
      vite:
        optional: true

  vitest@3.0.6:
    resolution: {integrity: sha512-/iL1Sc5VeDZKPDe58oGK4HUFLhw6b5XdY1MYawjuSaDA4sEfYlY9HnS6aCEG26fX+MgUi7MwlduTBHHAI/OvMA==}
    engines: {node: ^18.0.0 || ^20.0.0 || >=22.0.0}
    hasBin: true
    peerDependencies:
      '@edge-runtime/vm': '*'
      '@types/debug': ^4.1.12
      '@types/node': ^18.0.0 || ^20.0.0 || >=22.0.0
      '@vitest/browser': 3.0.6
      '@vitest/ui': 3.0.6
      happy-dom: '*'
      jsdom: '*'
    peerDependenciesMeta:
      '@edge-runtime/vm':
        optional: true
      '@types/debug':
        optional: true
      '@types/node':
        optional: true
      '@vitest/browser':
        optional: true
      '@vitest/ui':
        optional: true
      happy-dom:
        optional: true
      jsdom:
        optional: true

  w3c-xmlserializer@5.0.0:
    resolution: {integrity: sha512-o8qghlI8NZHU1lLPrpi2+Uq7abh4GGPpYANlalzWxyWteJOCsr/P+oPBA49TOLu5FTZO4d3F9MnWJfiMo4BkmA==}
    engines: {node: '>=18'}

  web-worker@1.5.0:
    resolution: {integrity: sha512-RiMReJrTAiA+mBjGONMnjVDP2u3p9R1vkcGz6gDIrOMT3oGuYwX2WRMYI9ipkphSuE5XKEhydbhNEJh4NY9mlw==}

  webidl-conversions@7.0.0:
    resolution: {integrity: sha512-VwddBukDzu71offAQR975unBIGqfKZpM+8ZX6ySk8nYhVoo5CYaZyzt3YBvYtRtO+aoGlqxPg/B87NGVZ/fu6g==}
    engines: {node: '>=12'}

  whatwg-encoding@3.1.1:
    resolution: {integrity: sha512-6qN4hJdMwfYBtE3YBTTHhoeuUrDBPZmbQaxWAqSALV/MeEnR5z1xd8UKud2RAkFoPkmB+hli1TZSnyi84xz1vQ==}
    engines: {node: '>=18'}

  whatwg-mimetype@3.0.0:
    resolution: {integrity: sha512-nt+N2dzIutVRxARx1nghPKGv1xHikU7HKdfafKkLNLindmPU/ch3U31NOCGGA/dmPcmb1VlofO0vnKAcsm0o/Q==}
    engines: {node: '>=12'}

  whatwg-mimetype@4.0.0:
    resolution: {integrity: sha512-QaKxh0eNIi2mE9p2vEdzfagOKHCcj1pJ56EEHGQOVxp8r9/iszLUUV7v89x9O1p/T+NlTM5W7jW6+cz4Fq1YVg==}
    engines: {node: '>=18'}

  whatwg-url@14.1.1:
    resolution: {integrity: sha512-mDGf9diDad/giZ/Sm9Xi2YcyzaFpbdLpJPr+E9fSkyQ7KpQD4SdFcugkRQYzhmfI4KeV4Qpnn2sKPdo+kmsgRQ==}
    engines: {node: '>=18'}

  which-boxed-primitive@1.1.1:
    resolution: {integrity: sha512-TbX3mj8n0odCBFVlY8AxkqcHASw3L60jIuF8jFP78az3C2YhmGvqbHBpAjTRH2/xqYunrJ9g1jSyjCjpoWzIAA==}
    engines: {node: '>= 0.4'}

  which-builtin-type@1.2.1:
    resolution: {integrity: sha512-6iBczoX+kDQ7a3+YJBnh3T+KZRxM/iYNPXicqk66/Qfm1b93iu+yOImkg0zHbj5LNOcNv1TEADiZ0xa34B4q6Q==}
    engines: {node: '>= 0.4'}

  which-collection@1.0.2:
    resolution: {integrity: sha512-K4jVyjnBdgvc86Y6BkaLZEN933SwYOuBFkdmBu9ZfkcAbdVbpITnDmjvZ/aQjRXQrv5EPkTnD1s39GiiqbngCw==}
    engines: {node: '>= 0.4'}

  which-typed-array@1.1.18:
    resolution: {integrity: sha512-qEcY+KJYlWyLH9vNbsr6/5j59AXk5ni5aakf8ldzBvGde6Iz4sxZGkJyWSAueTG7QhOvNRYb1lDdFmL5Td0QKA==}
    engines: {node: '>= 0.4'}

  which@2.0.2:
    resolution: {integrity: sha512-BLI3Tl1TW3Pvl70l3yq3Y64i+awpwXqsGBYWkkqMtnbXgrMD+yj7rhW0kuEDxzJaYXGjEW5ogapKNMEKNMjibA==}
    engines: {node: '>= 8'}
    hasBin: true

  why-is-node-running@2.3.0:
    resolution: {integrity: sha512-hUrmaWBdVDcxvYqnyh09zunKzROWjbZTiNy8dBEjkS7ehEDQibXJ7XvlmtbwuTclUiIyN+CyXQD4Vmko8fNm8w==}
    engines: {node: '>=8'}
    hasBin: true

  wkt-parser@1.4.0:
    resolution: {integrity: sha512-qpwO7Ihds/YYDTi1aADFTI1Sm9YC/tTe3SHD24EeIlZxy7Ik6a1b4HOz7jAi0xdUAw487duqpo8OGu+Tf4nwlQ==}

  word-wrap@1.2.5:
    resolution: {integrity: sha512-BN22B5eaMMI9UMtjrGd5g5eCYPpCPDUy0FJXbYsaT5zYxjFOckS53SQDE3pWkVoWpHXVb3BrYcEN4Twa55B5cA==}
    engines: {node: '>=0.10.0'}

  wordwrap@1.0.0:
    resolution: {integrity: sha512-gvVzJFlPycKc5dZN4yPkP8w7Dc37BtP1yczEneOb4uq34pXZcvrtRTmWV8W+Ume+XCxKgbjM+nevkyFPMybd4Q==}

  wrap-ansi@7.0.0:
    resolution: {integrity: sha512-YVGIj2kamLSTxw6NsZjoBxfSwsn0ycdesmc4p+Q21c5zPuZ1pl+NfxVdxPtdHvmNVOQ6XSYG4AUtyt/Fi7D16Q==}
    engines: {node: '>=10'}

  wrap-ansi@8.1.0:
    resolution: {integrity: sha512-si7QWI6zUMq56bESFvagtmzMdGOtoxfR+Sez11Mobfc7tm+VkUckk9bW2UeffTGVUbOksxmSw0AA2gs8g71NCQ==}
    engines: {node: '>=12'}

  wrap-ansi@9.0.0:
    resolution: {integrity: sha512-G8ura3S+3Z2G+mkgNRq8dqaFZAuxfsxpBB8OCTGRTCtp+l/v9nbFNmCUP1BZMts3G1142MsZfn6eeUKrr4PD1Q==}
    engines: {node: '>=18'}

  wrappy@1.0.2:
    resolution: {integrity: sha512-l4Sp/DRseor9wL6EvV2+TuQn63dMkPjZ/sp9XkghTEbV9KlPS1xUsZ3u7/IQO4wxtcFB4bgpQPRcR3QCvezPcQ==}

  write-file-atomic@5.0.1:
    resolution: {integrity: sha512-+QU2zd6OTD8XWIJCbffaiQeH9U73qIqafo1x6V1snCWYGJf6cVE0cDR4D8xRzcEnfI21IFrUPzPGtcPf8AC+Rw==}
    engines: {node: ^14.17.0 || ^16.13.0 || >=18.0.0}

  ws@8.18.1:
    resolution: {integrity: sha512-RKW2aJZMXeMxVpnZ6bck+RswznaxmzdULiBr6KY7XkTnW8uvt0iT9H5DkHUChXrc+uurzwa0rVI16n/Xzjdz1w==}
    engines: {node: '>=10.0.0'}
    peerDependencies:
      bufferutil: ^4.0.1
      utf-8-validate: '>=5.0.2'
    peerDependenciesMeta:
      bufferutil:
        optional: true
      utf-8-validate:
        optional: true

  xml-name-validator@5.0.0:
    resolution: {integrity: sha512-EvGK8EJ3DhaHfbRlETOWAS5pO9MZITeauHKJyb8wyajUfQUenkIg2MvLDTZ4T/TgIcm3HU0TFBgWWboAZ30UHg==}
    engines: {node: '>=18'}

  xml-utils@1.10.1:
    resolution: {integrity: sha512-Dn6vJ1Z9v1tepSjvnCpwk5QqwIPcEFKdgnjqfYOABv1ngSofuAhtlugcUC3ehS1OHdgDWSG6C5mvj+Qm15udTQ==}

  xmlchars@2.2.0:
    resolution: {integrity: sha512-JZnDKK8B0RCDw84FNdDAIpZK+JuJw+s7Lz8nksI7SIuU3UXJJslUthsi+uWBUYOwPFwW7W7PRLRfUKpxjtjFCw==}

  yaml@1.10.2:
    resolution: {integrity: sha512-r3vXyErRCYJ7wg28yvBY5VSoAF8ZvlcW9/BwUzEtUsjvX/DKs24dIkuwjtuprwJJHsbyUbLApepYTR1BN4uHrg==}
    engines: {node: '>= 6'}

  yaml@2.7.0:
    resolution: {integrity: sha512-+hSoy/QHluxmC9kCIJyL/uyFmLmc+e5CFR5Wa+bpIhIj85LVb9ZH2nVnqrHoSvKogwODv0ClqZkmiSSaIH5LTA==}
    engines: {node: '>= 14'}
    hasBin: true

  yocto-queue@0.1.0:
    resolution: {integrity: sha512-rVksvsnNCdJ/ohGc6xgPwyN8eheCxsiLM8mxuE/t/mOVqJewPuO1miLpTHQiRgTKCLexL4MeAFVagts7HmNZ2Q==}
    engines: {node: '>=10'}

  zod-validation-error@3.4.0:
    resolution: {integrity: sha512-ZOPR9SVY6Pb2qqO5XHt+MkkTRxGXb4EVtnjc9JpXUOtUB1T9Ru7mZOT361AN3MsetVe7R0a1KZshJDZdgp9miQ==}
    engines: {node: '>=18.0.0'}
    peerDependencies:
      zod: ^3.18.0

  zod@3.24.2:
    resolution: {integrity: sha512-lY7CDW43ECgW9u1TcT3IoXHflywfVqDYze4waEz812jR/bZ8FHDsl7pFQoSZTz5N+2NqRXs8GBwnAwo3ZNxqhQ==}

  zstddec@0.1.0:
    resolution: {integrity: sha512-w2NTI8+3l3eeltKAdK8QpiLo/flRAr2p8AGeakfMZOXBxOg9HIu4LVDxBi81sYgVhFhdJjv1OrB5ssI8uFPoLg==}

snapshots:

  '@adobe/css-tools@4.4.2': {}

  '@asamuzakjp/css-color@2.8.3':
    dependencies:
      '@csstools/css-calc': 2.1.2(@csstools/css-parser-algorithms@3.0.4(@csstools/css-tokenizer@3.0.3))(@csstools/css-tokenizer@3.0.3)
      '@csstools/css-color-parser': 3.0.8(@csstools/css-parser-algorithms@3.0.4(@csstools/css-tokenizer@3.0.3))(@csstools/css-tokenizer@3.0.3)
      '@csstools/css-parser-algorithms': 3.0.4(@csstools/css-tokenizer@3.0.3)
      '@csstools/css-tokenizer': 3.0.3
      lru-cache: 10.4.3

  '@babel/code-frame@7.26.2':
    dependencies:
      '@babel/helper-validator-identifier': 7.25.9
      js-tokens: 4.0.0
      picocolors: 1.1.1

  '@babel/generator@7.26.9':
    dependencies:
      '@babel/parser': 7.26.9
      '@babel/types': 7.26.9
      '@jridgewell/gen-mapping': 0.3.8
      '@jridgewell/trace-mapping': 0.3.25
      jsesc: 3.1.0

  '@babel/helper-module-imports@7.25.9':
    dependencies:
      '@babel/traverse': 7.26.9
      '@babel/types': 7.26.9
    transitivePeerDependencies:
      - supports-color

  '@babel/helper-string-parser@7.25.9': {}

  '@babel/helper-validator-identifier@7.25.9': {}

  '@babel/parser@7.26.9':
    dependencies:
      '@babel/types': 7.26.9

  '@babel/runtime@7.26.10':
    dependencies:
      regenerator-runtime: 0.14.1

  '@babel/template@7.26.9':
    dependencies:
      '@babel/code-frame': 7.26.2
      '@babel/parser': 7.26.9
      '@babel/types': 7.26.9

  '@babel/traverse@7.26.9':
    dependencies:
      '@babel/code-frame': 7.26.2
      '@babel/generator': 7.26.9
      '@babel/parser': 7.26.9
      '@babel/template': 7.26.9
      '@babel/types': 7.26.9
      debug: 4.4.0
      globals: 11.12.0
    transitivePeerDependencies:
      - supports-color

  '@babel/types@7.26.9':
    dependencies:
      '@babel/helper-string-parser': 7.25.9
      '@babel/helper-validator-identifier': 7.25.9

  '@chakra-ui/anatomy@2.3.6': {}

  '@chakra-ui/hooks@2.4.4(patch_hash=0425e59e5963f540970162a0320f192637dd4f5e74c54014680d4dd4f2e5c16b)(react@19.0.0)':
    dependencies:
      '@chakra-ui/utils': 2.2.4(react@19.0.0)
      '@zag-js/element-size': 0.31.1
      copy-to-clipboard: 3.3.3
      framesync: 6.1.2
      react: 19.0.0

  '@chakra-ui/icons@2.2.4(@chakra-ui/react@2.10.6(@emotion/react@11.14.0(@types/react@19.0.10)(react@19.0.0))(@emotion/styled@11.14.0(@emotion/react@11.14.0(@types/react@19.0.10)(react@19.0.0))(@types/react@19.0.10)(react@19.0.0))(@types/react@19.0.10)(framer-motion@12.4.7(@emotion/is-prop-valid@1.3.1)(react-dom@19.0.0(react@19.0.0))(react@19.0.0))(react-dom@19.0.0(react@19.0.0))(react@19.0.0))(react@19.0.0)':
    dependencies:
      '@chakra-ui/react': 2.10.6(@emotion/react@11.14.0(@types/react@19.0.10)(react@19.0.0))(@emotion/styled@11.14.0(@emotion/react@11.14.0(@types/react@19.0.10)(react@19.0.0))(@types/react@19.0.10)(react@19.0.0))(@types/react@19.0.10)(framer-motion@12.4.7(@emotion/is-prop-valid@1.3.1)(react-dom@19.0.0(react@19.0.0))(react@19.0.0))(react-dom@19.0.0(react@19.0.0))(react@19.0.0)
      react: 19.0.0

  '@chakra-ui/react@2.10.6(@emotion/react@11.14.0(@types/react@19.0.10)(react@19.0.0))(@emotion/styled@11.14.0(@emotion/react@11.14.0(@types/react@19.0.10)(react@19.0.0))(@types/react@19.0.10)(react@19.0.0))(@types/react@19.0.10)(framer-motion@12.4.7(@emotion/is-prop-valid@1.3.1)(react-dom@19.0.0(react@19.0.0))(react@19.0.0))(react-dom@19.0.0(react@19.0.0))(react@19.0.0)':
    dependencies:
      '@chakra-ui/hooks': 2.4.4(patch_hash=0425e59e5963f540970162a0320f192637dd4f5e74c54014680d4dd4f2e5c16b)(react@19.0.0)
      '@chakra-ui/styled-system': 2.12.2(react@19.0.0)
      '@chakra-ui/theme': 3.4.8(@chakra-ui/styled-system@2.12.2(react@19.0.0))(react@19.0.0)
      '@chakra-ui/utils': 2.2.4(react@19.0.0)
      '@emotion/react': 11.14.0(@types/react@19.0.10)(react@19.0.0)
      '@emotion/styled': 11.14.0(@emotion/react@11.14.0(@types/react@19.0.10)(react@19.0.0))(@types/react@19.0.10)(react@19.0.0)
      '@popperjs/core': 2.11.8
      '@zag-js/focus-visible': 0.31.1
      aria-hidden: 1.2.4
      framer-motion: 12.4.7(@emotion/is-prop-valid@1.3.1)(react-dom@19.0.0(react@19.0.0))(react@19.0.0)
      react: 19.0.0
      react-dom: 19.0.0(react@19.0.0)
      react-fast-compare: 3.2.2
      react-focus-lock: 2.13.6(@types/react@19.0.10)(react@19.0.0)
      react-remove-scroll: 2.6.3(@types/react@19.0.10)(react@19.0.0)
    transitivePeerDependencies:
      - '@types/react'

  '@chakra-ui/styled-system@2.12.2(react@19.0.0)':
    dependencies:
      '@chakra-ui/utils': 2.2.4(react@19.0.0)
      csstype: 3.1.3
    transitivePeerDependencies:
      - react

  '@chakra-ui/theme-tools@2.2.8(@chakra-ui/styled-system@2.12.2(react@19.0.0))(react@19.0.0)':
    dependencies:
      '@chakra-ui/anatomy': 2.3.6
      '@chakra-ui/styled-system': 2.12.2(react@19.0.0)
      '@chakra-ui/utils': 2.2.4(react@19.0.0)
      color2k: 2.0.3
    transitivePeerDependencies:
      - react

  '@chakra-ui/theme@3.4.8(@chakra-ui/styled-system@2.12.2(react@19.0.0))(react@19.0.0)':
    dependencies:
      '@chakra-ui/anatomy': 2.3.6
      '@chakra-ui/styled-system': 2.12.2(react@19.0.0)
      '@chakra-ui/theme-tools': 2.2.8(@chakra-ui/styled-system@2.12.2(react@19.0.0))(react@19.0.0)
      '@chakra-ui/utils': 2.2.4(react@19.0.0)
    transitivePeerDependencies:
      - react

  '@chakra-ui/utils@2.2.4(react@19.0.0)':
    dependencies:
      '@types/lodash.mergewith': 4.6.9
      lodash.mergewith: 4.6.2
      react: 19.0.0

  '@conterra/reactivity-core@0.4.4':
    dependencies:
      '@preact/signals-core': 1.8.0

  '@csstools/color-helpers@5.0.2': {}

  '@csstools/css-calc@2.1.2(@csstools/css-parser-algorithms@3.0.4(@csstools/css-tokenizer@3.0.3))(@csstools/css-tokenizer@3.0.3)':
    dependencies:
      '@csstools/css-parser-algorithms': 3.0.4(@csstools/css-tokenizer@3.0.3)
      '@csstools/css-tokenizer': 3.0.3

  '@csstools/css-color-parser@3.0.8(@csstools/css-parser-algorithms@3.0.4(@csstools/css-tokenizer@3.0.3))(@csstools/css-tokenizer@3.0.3)':
    dependencies:
      '@csstools/color-helpers': 5.0.2
      '@csstools/css-calc': 2.1.2(@csstools/css-parser-algorithms@3.0.4(@csstools/css-tokenizer@3.0.3))(@csstools/css-tokenizer@3.0.3)
      '@csstools/css-parser-algorithms': 3.0.4(@csstools/css-tokenizer@3.0.3)
      '@csstools/css-tokenizer': 3.0.3

  '@csstools/css-parser-algorithms@3.0.4(@csstools/css-tokenizer@3.0.3)':
    dependencies:
      '@csstools/css-tokenizer': 3.0.3

  '@csstools/css-tokenizer@3.0.3': {}

  '@emotion/babel-plugin@11.13.5':
    dependencies:
      '@babel/helper-module-imports': 7.25.9
      '@babel/runtime': 7.26.10
      '@emotion/hash': 0.9.2
      '@emotion/memoize': 0.9.0
      '@emotion/serialize': 1.3.3
      babel-plugin-macros: 3.1.0
      convert-source-map: 1.9.0
      escape-string-regexp: 4.0.0
      find-root: 1.1.0
      source-map: 0.5.7
      stylis: 4.2.0
    transitivePeerDependencies:
      - supports-color

  '@emotion/cache@11.14.0':
    dependencies:
      '@emotion/memoize': 0.9.0
      '@emotion/sheet': 1.4.0
      '@emotion/utils': 1.4.2
      '@emotion/weak-memoize': 0.4.0
      stylis: 4.2.0

  '@emotion/hash@0.9.2': {}

  '@emotion/is-prop-valid@1.3.1':
    dependencies:
      '@emotion/memoize': 0.9.0

  '@emotion/memoize@0.9.0': {}

  '@emotion/react@11.14.0(@types/react@19.0.10)(react@19.0.0)':
    dependencies:
      '@babel/runtime': 7.26.10
      '@emotion/babel-plugin': 11.13.5
      '@emotion/cache': 11.14.0
      '@emotion/serialize': 1.3.3
      '@emotion/use-insertion-effect-with-fallbacks': 1.2.0(react@19.0.0)
      '@emotion/utils': 1.4.2
      '@emotion/weak-memoize': 0.4.0
      hoist-non-react-statics: 3.3.2
      react: 19.0.0
    optionalDependencies:
      '@types/react': 19.0.10
    transitivePeerDependencies:
      - supports-color

  '@emotion/serialize@1.3.3':
    dependencies:
      '@emotion/hash': 0.9.2
      '@emotion/memoize': 0.9.0
      '@emotion/unitless': 0.10.0
      '@emotion/utils': 1.4.2
      csstype: 3.1.3

  '@emotion/sheet@1.4.0': {}

  '@emotion/styled@11.14.0(@emotion/react@11.14.0(@types/react@19.0.10)(react@19.0.0))(@types/react@19.0.10)(react@19.0.0)':
    dependencies:
      '@babel/runtime': 7.26.10
      '@emotion/babel-plugin': 11.13.5
      '@emotion/is-prop-valid': 1.3.1
      '@emotion/react': 11.14.0(@types/react@19.0.10)(react@19.0.0)
      '@emotion/serialize': 1.3.3
      '@emotion/use-insertion-effect-with-fallbacks': 1.2.0(react@19.0.0)
      '@emotion/utils': 1.4.2
      react: 19.0.0
    optionalDependencies:
      '@types/react': 19.0.10
    transitivePeerDependencies:
      - supports-color

  '@emotion/unitless@0.10.0': {}

  '@emotion/use-insertion-effect-with-fallbacks@1.2.0(react@19.0.0)':
    dependencies:
      react: 19.0.0

  '@emotion/utils@1.4.2': {}

  '@emotion/weak-memoize@0.4.0': {}

  '@esbuild/aix-ppc64@0.25.0':
    optional: true

  '@esbuild/android-arm64@0.25.0':
    optional: true

  '@esbuild/android-arm@0.25.0':
    optional: true

  '@esbuild/android-x64@0.25.0':
    optional: true

  '@esbuild/darwin-arm64@0.25.0':
    optional: true

  '@esbuild/darwin-x64@0.25.0':
    optional: true

  '@esbuild/freebsd-arm64@0.25.0':
    optional: true

  '@esbuild/freebsd-x64@0.25.0':
    optional: true

  '@esbuild/linux-arm64@0.25.0':
    optional: true

  '@esbuild/linux-arm@0.25.0':
    optional: true

  '@esbuild/linux-ia32@0.25.0':
    optional: true

  '@esbuild/linux-loong64@0.25.0':
    optional: true

  '@esbuild/linux-mips64el@0.25.0':
    optional: true

  '@esbuild/linux-ppc64@0.25.0':
    optional: true

  '@esbuild/linux-riscv64@0.25.0':
    optional: true

  '@esbuild/linux-s390x@0.25.0':
    optional: true

  '@esbuild/linux-x64@0.25.0':
    optional: true

  '@esbuild/netbsd-arm64@0.25.0':
    optional: true

  '@esbuild/netbsd-x64@0.25.0':
    optional: true

  '@esbuild/openbsd-arm64@0.25.0':
    optional: true

  '@esbuild/openbsd-x64@0.25.0':
    optional: true

  '@esbuild/sunos-x64@0.25.0':
    optional: true

  '@esbuild/win32-arm64@0.25.0':
    optional: true

  '@esbuild/win32-ia32@0.25.0':
    optional: true

  '@esbuild/win32-x64@0.25.0':
    optional: true

  '@eslint-community/eslint-utils@4.4.1(eslint@8.57.1)':
    dependencies:
      eslint: 8.57.1
      eslint-visitor-keys: 3.4.3

  '@eslint-community/regexpp@4.12.1': {}

  '@eslint/eslintrc@2.1.4':
    dependencies:
      ajv: 6.12.6
      debug: 4.4.0
      espree: 9.6.1
      globals: 13.24.0
      ignore: 5.3.2
      import-fresh: 3.3.1
      js-yaml: 4.1.0
      minimatch: 3.1.2
      strip-json-comments: 3.1.1
    transitivePeerDependencies:
      - supports-color

  '@eslint/js@8.57.1': {}

  '@floating-ui/core@1.6.9':
    dependencies:
      '@floating-ui/utils': 0.2.9

  '@floating-ui/dom@1.6.13':
    dependencies:
      '@floating-ui/core': 1.6.9
      '@floating-ui/utils': 0.2.9

  '@floating-ui/utils@0.2.9': {}

  '@formatjs/ecma402-abstract@2.3.3':
    dependencies:
      '@formatjs/fast-memoize': 2.2.6
      '@formatjs/intl-localematcher': 0.6.0
      decimal.js: 10.5.0
      tslib: 2.8.1

  '@formatjs/fast-memoize@2.2.6':
    dependencies:
      tslib: 2.8.1

  '@formatjs/icu-messageformat-parser@2.11.1':
    dependencies:
      '@formatjs/ecma402-abstract': 2.3.3
      '@formatjs/icu-skeleton-parser': 1.8.13
      tslib: 2.8.1

  '@formatjs/icu-skeleton-parser@1.8.13':
    dependencies:
      '@formatjs/ecma402-abstract': 2.3.3
      tslib: 2.8.1

  '@formatjs/intl-localematcher@0.6.0':
    dependencies:
      tslib: 2.8.1

  '@formatjs/intl@3.1.4(typescript@5.7.3)':
    dependencies:
      '@formatjs/ecma402-abstract': 2.3.3
      '@formatjs/fast-memoize': 2.2.6
      '@formatjs/icu-messageformat-parser': 2.11.1
      intl-messageformat: 10.7.15
      tslib: 2.8.1
    optionalDependencies:
      typescript: 5.7.3

  '@gerrit0/mini-shiki@1.27.2':
    dependencies:
      '@shikijs/engine-oniguruma': 1.29.2
      '@shikijs/types': 1.29.2
      '@shikijs/vscode-textmate': 10.0.2

  '@humanwhocodes/config-array@0.13.0':
    dependencies:
      '@humanwhocodes/object-schema': 2.0.3
      debug: 4.4.0
      minimatch: 3.1.2
    transitivePeerDependencies:
      - supports-color

  '@humanwhocodes/module-importer@1.0.1': {}

  '@humanwhocodes/object-schema@2.0.3': {}

  '@isaacs/cliui@8.0.2':
    dependencies:
      string-width: 5.1.2
      string-width-cjs: string-width@4.2.3
      strip-ansi: 7.1.0
      strip-ansi-cjs: strip-ansi@6.0.1
      wrap-ansi: 8.1.0
      wrap-ansi-cjs: wrap-ansi@7.0.0

  '@jridgewell/gen-mapping@0.3.8':
    dependencies:
      '@jridgewell/set-array': 1.2.1
      '@jridgewell/sourcemap-codec': 1.5.0
      '@jridgewell/trace-mapping': 0.3.25

  '@jridgewell/resolve-uri@3.1.2': {}

  '@jridgewell/set-array@1.2.1': {}

  '@jridgewell/sourcemap-codec@1.5.0': {}

  '@jridgewell/trace-mapping@0.3.25':
    dependencies:
      '@jridgewell/resolve-uri': 3.1.2
      '@jridgewell/sourcemap-codec': 1.5.0

  '@nodelib/fs.scandir@2.1.5':
    dependencies:
      '@nodelib/fs.stat': 2.0.5
      run-parallel: 1.2.0

  '@nodelib/fs.stat@2.0.5': {}

  '@nodelib/fs.walk@1.2.8':
    dependencies:
      '@nodelib/fs.scandir': 2.1.5
      fastq: 1.19.0

  '@nolyfill/is-core-module@1.0.39': {}

  '@open-pioneer/base-theme@3.1.0-dev-rich-text.20250408112706(@emotion/is-prop-valid@1.3.1)(@types/react@19.0.10)':
    dependencies:
      '@open-pioneer/chakra-integration': 3.1.0-dev-rich-text.20250408112706(@emotion/is-prop-valid@1.3.1)(@types/react@19.0.10)
    transitivePeerDependencies:
      - '@emotion/is-prop-valid'
      - '@types/react'
      - supports-color

  '@open-pioneer/basemap-switcher@0.9.0(@chakra-ui/react@2.10.6(@emotion/react@11.14.0(@types/react@19.0.10)(react@19.0.0))(@emotion/styled@11.14.0(@emotion/react@11.14.0(@types/react@19.0.10)(react@19.0.0))(@types/react@19.0.10)(react@19.0.0))(@types/react@19.0.10)(framer-motion@12.4.7(@emotion/is-prop-valid@1.3.1)(react-dom@19.0.0(react@19.0.0))(react@19.0.0))(react-dom@19.0.0(react@19.0.0))(react@19.0.0))(@emotion/is-prop-valid@1.3.1)(@emotion/react@11.14.0(@types/react@19.0.10)(react@19.0.0))(@types/react@19.0.10)(react-dom@19.0.0(react@19.0.0))(typescript@5.7.3)':
    dependencies:
      '@conterra/reactivity-core': 0.4.4
      '@open-pioneer/chakra-integration': 3.1.0-dev-rich-text.20250408112706(@emotion/is-prop-valid@1.3.1)(@types/react@19.0.10)
      '@open-pioneer/map': 0.9.0(@emotion/is-prop-valid@1.3.1)(@types/react@19.0.10)(typescript@5.7.3)
      '@open-pioneer/react-utils': 3.1.0-dev-rich-text.20250408112706(@emotion/is-prop-valid@1.3.1)(@types/react@19.0.10)
      '@open-pioneer/reactivity': 3.0.0
      '@open-pioneer/runtime': 3.1.0-dev-rich-text.20250408112706(@emotion/is-prop-valid@1.3.1)(@types/react@19.0.10)(typescript@5.7.3)
      chakra-react-select: 5.0.4(@chakra-ui/react@2.10.6(@emotion/react@11.14.0(@types/react@19.0.10)(react@19.0.0))(@emotion/styled@11.14.0(@emotion/react@11.14.0(@types/react@19.0.10)(react@19.0.0))(@types/react@19.0.10)(react@19.0.0))(@types/react@19.0.10)(framer-motion@12.4.7(@emotion/is-prop-valid@1.3.1)(react-dom@19.0.0(react@19.0.0))(react@19.0.0))(react-dom@19.0.0(react@19.0.0))(react@19.0.0))(@emotion/react@11.14.0(@types/react@19.0.10)(react@19.0.0))(@types/react@19.0.10)(react-dom@19.0.0(react@19.0.0))(react@19.0.0)
      ol: 10.4.0
      react: 19.0.0
      react-icons: 5.5.0(react@19.0.0)
    transitivePeerDependencies:
      - '@chakra-ui/react'
      - '@emotion/is-prop-valid'
      - '@emotion/react'
      - '@types/react'
      - react-dom
      - supports-color
      - typescript

  '@open-pioneer/build-common@3.0.0':
    dependencies:
      semver: 7.7.1
      zod: 3.24.2
      zod-validation-error: 3.4.0(zod@3.24.2)

  '@open-pioneer/build-package-cli@3.0.0(sass@1.85.0)(typescript@5.7.3)':
    dependencies:
      '@open-pioneer/build-package': 4.0.0(sass@1.85.0)(typescript@5.7.3)
      chalk: 5.4.1
      commander: 13.1.0
    transitivePeerDependencies:
      - sass
      - supports-color
      - typescript

  '@open-pioneer/build-package@4.0.0(sass@1.85.0)(typescript@5.7.3)':
    dependencies:
      '@open-pioneer/build-common': 3.0.0
      '@open-pioneer/build-support': 3.0.0
      '@rollup/plugin-node-resolve': 16.0.0(rollup@4.34.8)
      chalk: 5.4.1
      debug: 4.4.0
      esbuild: 0.25.0
      fast-glob: 3.3.3
      find-git-root: 1.0.4
      find-workspaces: 0.3.1
      fs-extra: 11.3.0
      import-meta-resolve: 4.1.0
      postcss: 8.5.3
      postcss-import: 16.1.0(postcss@8.5.3)
      rollup: 4.34.8
      rollup-plugin-esbuild: 6.2.0(esbuild@0.25.0)(rollup@4.34.8)
    optionalDependencies:
      sass: 1.85.0
      typescript: 5.7.3
    transitivePeerDependencies:
      - supports-color

  '@open-pioneer/build-support@3.0.0': {}

  '@open-pioneer/chakra-integration@3.1.0-dev-rich-text.20250408112706(@emotion/is-prop-valid@1.3.1)(@types/react@19.0.10)':
    dependencies:
      '@chakra-ui/react': 2.10.6(@emotion/react@11.14.0(@types/react@19.0.10)(react@19.0.0))(@emotion/styled@11.14.0(@emotion/react@11.14.0(@types/react@19.0.10)(react@19.0.0))(@types/react@19.0.10)(react@19.0.0))(@types/react@19.0.10)(framer-motion@12.4.7(@emotion/is-prop-valid@1.3.1)(react-dom@19.0.0(react@19.0.0))(react@19.0.0))(react-dom@19.0.0(react@19.0.0))(react@19.0.0)
      '@emotion/cache': 11.14.0
      '@emotion/react': 11.14.0(@types/react@19.0.10)(react@19.0.0)
      '@emotion/styled': 11.14.0(@emotion/react@11.14.0(@types/react@19.0.10)(react@19.0.0))(@types/react@19.0.10)(react@19.0.0)
      framer-motion: 12.4.7(@emotion/is-prop-valid@1.3.1)(react-dom@19.0.0(react@19.0.0))(react@19.0.0)
      react: 19.0.0
      react-dom: 19.0.0(react@19.0.0)
    transitivePeerDependencies:
      - '@emotion/is-prop-valid'
      - '@types/react'
      - supports-color

  '@open-pioneer/check-pnpm-duplicates@0.2.0(@pnpm/logger@1000.0.0)':
    dependencies:
      '@pnpm/lockfile.fs': 1001.1.3(@pnpm/logger@1000.0.0)
      '@pnpm/lockfile.utils': 1001.0.2
      '@pnpm/lockfile.walker': 1001.0.2
      '@pnpm/types': 1000.1.1
      chalk: 5.4.1
      commander: 13.1.0
      js-yaml: 4.1.0
    transitivePeerDependencies:
      - '@pnpm/logger'

  '@open-pioneer/coordinate-viewer@0.9.0(@emotion/is-prop-valid@1.3.1)(@types/react@19.0.10)(typescript@5.7.3)':
    dependencies:
      '@open-pioneer/chakra-integration': 3.1.0-dev-rich-text.20250408112706(@emotion/is-prop-valid@1.3.1)(@types/react@19.0.10)
      '@open-pioneer/map': 0.9.0(@emotion/is-prop-valid@1.3.1)(@types/react@19.0.10)(typescript@5.7.3)
      '@open-pioneer/react-utils': 3.1.0-dev-rich-text.20250408112706(@emotion/is-prop-valid@1.3.1)(@types/react@19.0.10)
      '@open-pioneer/reactivity': 3.0.0
      '@open-pioneer/runtime': 3.1.0-dev-rich-text.20250408112706(@emotion/is-prop-valid@1.3.1)(@types/react@19.0.10)(typescript@5.7.3)
      ol: 10.4.0
      react: 19.0.0
    transitivePeerDependencies:
      - '@emotion/is-prop-valid'
      - '@types/react'
      - supports-color
      - typescript

  '@open-pioneer/core@3.1.0-dev-rich-text.20250408112706': {}

  '@open-pioneer/geolocation@0.9.0(@chakra-ui/react@2.10.6(@emotion/react@11.14.0(@types/react@19.0.10)(react@19.0.0))(@emotion/styled@11.14.0(@emotion/react@11.14.0(@types/react@19.0.10)(react@19.0.0))(@types/react@19.0.10)(react@19.0.0))(@types/react@19.0.10)(framer-motion@12.4.7(@emotion/is-prop-valid@1.3.1)(react-dom@19.0.0(react@19.0.0))(react@19.0.0))(react-dom@19.0.0(react@19.0.0))(react@19.0.0))(@emotion/is-prop-valid@1.3.1)(@types/react@19.0.10)(typescript@5.7.3)':
    dependencies:
      '@conterra/reactivity-core': 0.4.4
      '@open-pioneer/chakra-integration': 3.1.0-dev-rich-text.20250408112706(@emotion/is-prop-valid@1.3.1)(@types/react@19.0.10)
      '@open-pioneer/core': 3.1.0-dev-rich-text.20250408112706
      '@open-pioneer/map': 0.9.0(@emotion/is-prop-valid@1.3.1)(@types/react@19.0.10)(typescript@5.7.3)
      '@open-pioneer/map-ui-components': 0.9.0(@emotion/is-prop-valid@1.3.1)(@types/react@19.0.10)
      '@open-pioneer/notifier': 3.1.0-dev-rich-text.20250408112706(@chakra-ui/react@2.10.6(@emotion/react@11.14.0(@types/react@19.0.10)(react@19.0.0))(@emotion/styled@11.14.0(@emotion/react@11.14.0(@types/react@19.0.10)(react@19.0.0))(@types/react@19.0.10)(react@19.0.0))(@types/react@19.0.10)(framer-motion@12.4.7(@emotion/is-prop-valid@1.3.1)(react-dom@19.0.0(react@19.0.0))(react@19.0.0))(react-dom@19.0.0(react@19.0.0))(react@19.0.0))(@emotion/is-prop-valid@1.3.1)(@types/react@19.0.10)(typescript@5.7.3)
      '@open-pioneer/react-utils': 3.1.0-dev-rich-text.20250408112706(@emotion/is-prop-valid@1.3.1)(@types/react@19.0.10)
      '@open-pioneer/reactivity': 3.0.0
      '@open-pioneer/runtime': 3.1.0-dev-rich-text.20250408112706(@emotion/is-prop-valid@1.3.1)(@types/react@19.0.10)(typescript@5.7.3)
      ol: 10.4.0
      react: 19.0.0
      react-icons: 5.5.0(react@19.0.0)
    transitivePeerDependencies:
      - '@chakra-ui/react'
      - '@emotion/is-prop-valid'
      - '@types/react'
      - supports-color
      - typescript

  '@open-pioneer/http@3.1.0-dev-rich-text.20250408112706(@emotion/is-prop-valid@1.3.1)(@types/react@19.0.10)(typescript@5.7.3)':
    dependencies:
      '@open-pioneer/core': 3.1.0-dev-rich-text.20250408112706
      '@open-pioneer/runtime': 3.1.0-dev-rich-text.20250408112706(@emotion/is-prop-valid@1.3.1)(@types/react@19.0.10)(typescript@5.7.3)
    transitivePeerDependencies:
      - '@emotion/is-prop-valid'
      - '@types/react'
      - supports-color
      - typescript

  '@open-pioneer/map-navigation@0.9.0(@emotion/is-prop-valid@1.3.1)(@types/react@19.0.10)(typescript@5.7.3)':
    dependencies:
      '@conterra/reactivity-core': 0.4.4
      '@open-pioneer/chakra-integration': 3.1.0-dev-rich-text.20250408112706(@emotion/is-prop-valid@1.3.1)(@types/react@19.0.10)
      '@open-pioneer/map': 0.9.0(@emotion/is-prop-valid@1.3.1)(@types/react@19.0.10)(typescript@5.7.3)
      '@open-pioneer/map-ui-components': 0.9.0(@emotion/is-prop-valid@1.3.1)(@types/react@19.0.10)
      '@open-pioneer/react-utils': 3.1.0-dev-rich-text.20250408112706(@emotion/is-prop-valid@1.3.1)(@types/react@19.0.10)
      '@open-pioneer/reactivity': 3.0.0
      '@open-pioneer/runtime': 3.1.0-dev-rich-text.20250408112706(@emotion/is-prop-valid@1.3.1)(@types/react@19.0.10)(typescript@5.7.3)
      classnames: 2.5.1
      ol: 10.4.0
      react: 19.0.0
      react-icons: 5.5.0(react@19.0.0)
    transitivePeerDependencies:
      - '@emotion/is-prop-valid'
      - '@types/react'
      - supports-color
      - typescript

  '@open-pioneer/map-ui-components@0.9.0(@emotion/is-prop-valid@1.3.1)(@types/react@19.0.10)':
    dependencies:
      '@open-pioneer/chakra-integration': 3.1.0-dev-rich-text.20250408112706(@emotion/is-prop-valid@1.3.1)(@types/react@19.0.10)
      '@open-pioneer/react-utils': 3.1.0-dev-rich-text.20250408112706(@emotion/is-prop-valid@1.3.1)(@types/react@19.0.10)
      classnames: 2.5.1
      react: 19.0.0
    transitivePeerDependencies:
      - '@emotion/is-prop-valid'
      - '@types/react'
      - supports-color

  '@open-pioneer/map@0.9.0(@emotion/is-prop-valid@1.3.1)(@types/react@19.0.10)(typescript@5.7.3)':
    dependencies:
      '@conterra/reactivity-core': 0.4.4
      '@open-pioneer/chakra-integration': 3.1.0-dev-rich-text.20250408112706(@emotion/is-prop-valid@1.3.1)(@types/react@19.0.10)
      '@open-pioneer/core': 3.1.0-dev-rich-text.20250408112706
      '@open-pioneer/http': 3.1.0-dev-rich-text.20250408112706(@emotion/is-prop-valid@1.3.1)(@types/react@19.0.10)(typescript@5.7.3)
      '@open-pioneer/react-utils': 3.1.0-dev-rich-text.20250408112706(@emotion/is-prop-valid@1.3.1)(@types/react@19.0.10)
      '@open-pioneer/runtime': 3.1.0-dev-rich-text.20250408112706(@emotion/is-prop-valid@1.3.1)(@types/react@19.0.10)(typescript@5.7.3)
      '@types/proj4': 2.5.6
      ol: 10.4.0
      proj4: 2.15.0
      react: 19.0.0
      react-dom: 19.0.0(react@19.0.0)
      react-use: 17.6.0(react-dom@19.0.0(react@19.0.0))(react@19.0.0)
      uuid: 11.1.0
    transitivePeerDependencies:
      - '@emotion/is-prop-valid'
      - '@types/react'
      - supports-color
      - typescript

  '@open-pioneer/measurement@0.9.0(@emotion/is-prop-valid@1.3.1)(@types/react@19.0.10)(typescript@5.7.3)':
    dependencies:
      '@open-pioneer/chakra-integration': 3.1.0-dev-rich-text.20250408112706(@emotion/is-prop-valid@1.3.1)(@types/react@19.0.10)
      '@open-pioneer/core': 3.1.0-dev-rich-text.20250408112706
      '@open-pioneer/map': 0.9.0(@emotion/is-prop-valid@1.3.1)(@types/react@19.0.10)(typescript@5.7.3)
      '@open-pioneer/react-utils': 3.1.0-dev-rich-text.20250408112706(@emotion/is-prop-valid@1.3.1)(@types/react@19.0.10)
      '@open-pioneer/runtime': 3.1.0-dev-rich-text.20250408112706(@emotion/is-prop-valid@1.3.1)(@types/react@19.0.10)(typescript@5.7.3)
      classnames: 2.5.1
      ol: 10.4.0
      react: 19.0.0
    transitivePeerDependencies:
      - '@emotion/is-prop-valid'
      - '@types/react'
      - supports-color
      - typescript

  '@open-pioneer/notifier@3.1.0-dev-rich-text.20250408112706(@chakra-ui/react@2.10.6(@emotion/react@11.14.0(@types/react@19.0.10)(react@19.0.0))(@emotion/styled@11.14.0(@emotion/react@11.14.0(@types/react@19.0.10)(react@19.0.0))(@types/react@19.0.10)(react@19.0.0))(@types/react@19.0.10)(framer-motion@12.4.7(@emotion/is-prop-valid@1.3.1)(react-dom@19.0.0(react@19.0.0))(react@19.0.0))(react-dom@19.0.0(react@19.0.0))(react@19.0.0))(@emotion/is-prop-valid@1.3.1)(@types/react@19.0.10)(typescript@5.7.3)':
    dependencies:
      '@chakra-ui/icons': 2.2.4(@chakra-ui/react@2.10.6(@emotion/react@11.14.0(@types/react@19.0.10)(react@19.0.0))(@emotion/styled@11.14.0(@emotion/react@11.14.0(@types/react@19.0.10)(react@19.0.0))(@types/react@19.0.10)(react@19.0.0))(@types/react@19.0.10)(framer-motion@12.4.7(@emotion/is-prop-valid@1.3.1)(react-dom@19.0.0(react@19.0.0))(react@19.0.0))(react-dom@19.0.0(react@19.0.0))(react@19.0.0))(react@19.0.0)
      '@open-pioneer/chakra-integration': 3.1.0-dev-rich-text.20250408112706(@emotion/is-prop-valid@1.3.1)(@types/react@19.0.10)
      '@open-pioneer/core': 3.1.0-dev-rich-text.20250408112706
      '@open-pioneer/react-utils': 3.1.0-dev-rich-text.20250408112706(@emotion/is-prop-valid@1.3.1)(@types/react@19.0.10)
      '@open-pioneer/runtime': 3.1.0-dev-rich-text.20250408112706(@emotion/is-prop-valid@1.3.1)(@types/react@19.0.10)(typescript@5.7.3)
      react: 19.0.0
    transitivePeerDependencies:
      - '@chakra-ui/react'
      - '@emotion/is-prop-valid'
      - '@types/react'
      - supports-color
      - typescript

  '@open-pioneer/overview-map@0.9.0(@emotion/is-prop-valid@1.3.1)(@types/react@19.0.10)(typescript@5.7.3)':
    dependencies:
      '@open-pioneer/chakra-integration': 3.1.0-dev-rich-text.20250408112706(@emotion/is-prop-valid@1.3.1)(@types/react@19.0.10)
      '@open-pioneer/map': 0.9.0(@emotion/is-prop-valid@1.3.1)(@types/react@19.0.10)(typescript@5.7.3)
      '@open-pioneer/react-utils': 3.1.0-dev-rich-text.20250408112706(@emotion/is-prop-valid@1.3.1)(@types/react@19.0.10)
      '@open-pioneer/runtime': 3.1.0-dev-rich-text.20250408112706(@emotion/is-prop-valid@1.3.1)(@types/react@19.0.10)(typescript@5.7.3)
      ol: 10.4.0
      react: 19.0.0
    transitivePeerDependencies:
      - '@emotion/is-prop-valid'
      - '@types/react'
      - supports-color
      - typescript

  '@open-pioneer/react-utils@3.1.0-dev-rich-text.20250408112706(@emotion/is-prop-valid@1.3.1)(@types/react@19.0.10)':
    dependencies:
      '@open-pioneer/chakra-integration': 3.1.0-dev-rich-text.20250408112706(@emotion/is-prop-valid@1.3.1)(@types/react@19.0.10)
      '@open-pioneer/core': 3.1.0-dev-rich-text.20250408112706
      classnames: 2.5.1
      react: 19.0.0
    transitivePeerDependencies:
      - '@emotion/is-prop-valid'
      - '@types/react'
      - supports-color

  '@open-pioneer/reactivity@3.0.0':
    dependencies:
      '@conterra/reactivity-core': 0.4.4
      react: 19.0.0

  '@open-pioneer/runtime-react-support@3.1.0-dev-rich-text.20250408112706':
    dependencies:
      react: 19.0.0

  '@open-pioneer/runtime@3.1.0-dev-rich-text.20250408112706(@emotion/is-prop-valid@1.3.1)(@types/react@19.0.10)(typescript@5.7.3)':
    dependencies:
      '@formatjs/intl': 3.1.4(typescript@5.7.3)
      '@open-pioneer/base-theme': 3.1.0-dev-rich-text.20250408112706(@emotion/is-prop-valid@1.3.1)(@types/react@19.0.10)
      '@open-pioneer/chakra-integration': 3.1.0-dev-rich-text.20250408112706(@emotion/is-prop-valid@1.3.1)(@types/react@19.0.10)
      '@open-pioneer/core': 3.1.0-dev-rich-text.20250408112706
      '@open-pioneer/runtime-react-support': 3.1.0-dev-rich-text.20250408112706
      react: 19.0.0
      react-dom: 19.0.0(react@19.0.0)
    transitivePeerDependencies:
      - '@emotion/is-prop-valid'
      - '@types/react'
      - supports-color
      - typescript

  '@open-pioneer/scale-bar@0.9.0(@emotion/is-prop-valid@1.3.1)(@types/react@19.0.10)(typescript@5.7.3)':
    dependencies:
      '@open-pioneer/chakra-integration': 3.1.0-dev-rich-text.20250408112706(@emotion/is-prop-valid@1.3.1)(@types/react@19.0.10)
      '@open-pioneer/map': 0.9.0(@emotion/is-prop-valid@1.3.1)(@types/react@19.0.10)(typescript@5.7.3)
      '@open-pioneer/react-utils': 3.1.0-dev-rich-text.20250408112706(@emotion/is-prop-valid@1.3.1)(@types/react@19.0.10)
      '@open-pioneer/runtime': 3.1.0-dev-rich-text.20250408112706(@emotion/is-prop-valid@1.3.1)(@types/react@19.0.10)(typescript@5.7.3)
      ol: 10.4.0
      react: 19.0.0
    transitivePeerDependencies:
      - '@emotion/is-prop-valid'
      - '@types/react'
      - supports-color
      - typescript

  '@open-pioneer/scale-viewer@0.9.0(@emotion/is-prop-valid@1.3.1)(@types/react@19.0.10)(typescript@5.7.3)':
    dependencies:
      '@open-pioneer/chakra-integration': 3.1.0-dev-rich-text.20250408112706(@emotion/is-prop-valid@1.3.1)(@types/react@19.0.10)
      '@open-pioneer/map': 0.9.0(@emotion/is-prop-valid@1.3.1)(@types/react@19.0.10)(typescript@5.7.3)
      '@open-pioneer/react-utils': 3.1.0-dev-rich-text.20250408112706(@emotion/is-prop-valid@1.3.1)(@types/react@19.0.10)
      '@open-pioneer/reactivity': 3.0.0
      '@open-pioneer/runtime': 3.1.0-dev-rich-text.20250408112706(@emotion/is-prop-valid@1.3.1)(@types/react@19.0.10)(typescript@5.7.3)
      react: 19.0.0
    transitivePeerDependencies:
      - '@emotion/is-prop-valid'
      - '@types/react'
      - supports-color
      - typescript

  '@open-pioneer/test-utils@3.1.0-dev-rich-text.20250408112706(@emotion/is-prop-valid@1.3.1)(@types/react-dom@19.0.4(@types/react@19.0.10))(@types/react@19.0.10)(typescript@5.7.3)':
    dependencies:
      '@formatjs/intl': 3.1.4(typescript@5.7.3)
      '@open-pioneer/chakra-integration': 3.1.0-dev-rich-text.20250408112706(@emotion/is-prop-valid@1.3.1)(@types/react@19.0.10)
      '@open-pioneer/runtime': 3.1.0-dev-rich-text.20250408112706(@emotion/is-prop-valid@1.3.1)(@types/react@19.0.10)(typescript@5.7.3)
      '@open-pioneer/runtime-react-support': 3.1.0-dev-rich-text.20250408112706
      '@testing-library/dom': 10.4.0
      '@testing-library/react': 16.2.0(@testing-library/dom@10.4.0)(@types/react-dom@19.0.4(@types/react@19.0.10))(@types/react@19.0.10)(react-dom@19.0.0(react@19.0.0))(react@19.0.0)
      react: 19.0.0
      react-dom: 19.0.0(react@19.0.0)
    transitivePeerDependencies:
      - '@emotion/is-prop-valid'
      - '@types/react'
      - '@types/react-dom'
      - supports-color
      - typescript

  '@open-pioneer/theme@0.9.0(@emotion/is-prop-valid@1.3.1)(@types/react@19.0.10)(typescript@5.7.3)':
    dependencies:
      '@open-pioneer/base-theme': 3.1.0-dev-rich-text.20250408112706(@emotion/is-prop-valid@1.3.1)(@types/react@19.0.10)
      '@open-pioneer/chakra-integration': 3.1.0-dev-rich-text.20250408112706(@emotion/is-prop-valid@1.3.1)(@types/react@19.0.10)
      '@open-pioneer/runtime': 3.1.0-dev-rich-text.20250408112706(@emotion/is-prop-valid@1.3.1)(@types/react@19.0.10)(typescript@5.7.3)
    transitivePeerDependencies:
      - '@emotion/is-prop-valid'
      - '@types/react'
      - supports-color
      - typescript

<<<<<<< HEAD
  '@open-pioneer/vite-plugin-pioneer@4.0.0(@open-pioneer/runtime@3.1.0-dev-rich-text.20250408112706(@emotion/is-prop-valid@1.3.1)(@types/react@19.0.10)(typescript@5.7.3))(sass@1.85.0)(vite@6.2.5(@types/node@20.17.19)(sass@1.85.0)(tsx@4.19.3)(yaml@2.7.0))':
=======
  '@open-pioneer/vite-plugin-pioneer@4.0.0(@open-pioneer/runtime@3.0.0(@types/react@19.0.10)(typescript@5.7.3))(sass@1.85.0)(vite@6.2.6(@types/node@20.17.19)(sass@1.85.0)(tsx@4.19.3)(yaml@2.7.0))':
>>>>>>> 03b035b5
    dependencies:
      '@babel/generator': 7.26.9
      '@babel/template': 7.26.9
      '@babel/types': 7.26.9
      '@open-pioneer/build-common': 3.0.0
      '@open-pioneer/runtime': 3.1.0-dev-rich-text.20250408112706(@emotion/is-prop-valid@1.3.1)(@types/react@19.0.10)(typescript@5.7.3)
      debug: 4.4.0
      js-yaml: 4.1.0
      sass: 1.85.0
      vite: 6.2.6(@types/node@20.17.19)(sass@1.85.0)(tsx@4.19.3)(yaml@2.7.0)
      vitefu: 1.0.5(vite@6.2.6(@types/node@20.17.19)(sass@1.85.0)(tsx@4.19.3)(yaml@2.7.0))
      zod: 3.24.2
      zod-validation-error: 3.4.0(zod@3.24.2)
    transitivePeerDependencies:
      - supports-color

  '@parcel/watcher-android-arm64@2.5.1':
    optional: true

  '@parcel/watcher-darwin-arm64@2.5.1':
    optional: true

  '@parcel/watcher-darwin-x64@2.5.1':
    optional: true

  '@parcel/watcher-freebsd-x64@2.5.1':
    optional: true

  '@parcel/watcher-linux-arm-glibc@2.5.1':
    optional: true

  '@parcel/watcher-linux-arm-musl@2.5.1':
    optional: true

  '@parcel/watcher-linux-arm64-glibc@2.5.1':
    optional: true

  '@parcel/watcher-linux-arm64-musl@2.5.1':
    optional: true

  '@parcel/watcher-linux-x64-glibc@2.5.1':
    optional: true

  '@parcel/watcher-linux-x64-musl@2.5.1':
    optional: true

  '@parcel/watcher-win32-arm64@2.5.1':
    optional: true

  '@parcel/watcher-win32-ia32@2.5.1':
    optional: true

  '@parcel/watcher-win32-x64@2.5.1':
    optional: true

  '@parcel/watcher@2.5.1':
    dependencies:
      detect-libc: 1.0.3
      is-glob: 4.0.3
      micromatch: 4.0.8
      node-addon-api: 7.1.1
    optionalDependencies:
      '@parcel/watcher-android-arm64': 2.5.1
      '@parcel/watcher-darwin-arm64': 2.5.1
      '@parcel/watcher-darwin-x64': 2.5.1
      '@parcel/watcher-freebsd-x64': 2.5.1
      '@parcel/watcher-linux-arm-glibc': 2.5.1
      '@parcel/watcher-linux-arm-musl': 2.5.1
      '@parcel/watcher-linux-arm64-glibc': 2.5.1
      '@parcel/watcher-linux-arm64-musl': 2.5.1
      '@parcel/watcher-linux-x64-glibc': 2.5.1
      '@parcel/watcher-linux-x64-musl': 2.5.1
      '@parcel/watcher-win32-arm64': 2.5.1
      '@parcel/watcher-win32-ia32': 2.5.1
      '@parcel/watcher-win32-x64': 2.5.1
    optional: true

  '@petamoriken/float16@3.9.1': {}

  '@pnpm/constants@1001.1.0': {}

  '@pnpm/crypto.hash@1000.0.0':
    dependencies:
      '@pnpm/crypto.polyfill': 1000.0.0

  '@pnpm/crypto.polyfill@1000.0.0': {}

  '@pnpm/dependency-path@1000.0.2':
    dependencies:
      '@pnpm/crypto.hash': 1000.0.0
      '@pnpm/types': 1000.1.1
      semver: 7.7.1

  '@pnpm/error@1000.0.2':
    dependencies:
      '@pnpm/constants': 1001.1.0

  '@pnpm/git-utils@1000.0.0':
    dependencies:
      execa: safe-execa@0.1.2

  '@pnpm/lockfile.fs@1001.1.3(@pnpm/logger@1000.0.0)':
    dependencies:
      '@pnpm/constants': 1001.1.0
      '@pnpm/dependency-path': 1000.0.2
      '@pnpm/error': 1000.0.2
      '@pnpm/git-utils': 1000.0.0
      '@pnpm/lockfile.merger': 1001.0.2
      '@pnpm/lockfile.types': 1001.0.2
      '@pnpm/lockfile.utils': 1001.0.2
      '@pnpm/logger': 1000.0.0
      '@pnpm/object.key-sorting': 1000.0.0
      '@pnpm/types': 1000.1.1
      '@zkochan/rimraf': 3.0.2
      comver-to-semver: 1.0.0
      js-yaml: '@zkochan/js-yaml@0.0.7'
      normalize-path: 3.0.0
      ramda: '@pnpm/ramda@0.28.1'
      semver: 7.7.1
      strip-bom: 4.0.0
      write-file-atomic: 5.0.1

  '@pnpm/lockfile.merger@1001.0.2':
    dependencies:
      '@pnpm/lockfile.types': 1001.0.2
      '@pnpm/types': 1000.1.1
      comver-to-semver: 1.0.0
      ramda: '@pnpm/ramda@0.28.1'
      semver: 7.7.1

  '@pnpm/lockfile.types@1001.0.2':
    dependencies:
      '@pnpm/patching.types': 1000.0.0
      '@pnpm/types': 1000.1.1

  '@pnpm/lockfile.utils@1001.0.2':
    dependencies:
      '@pnpm/dependency-path': 1000.0.2
      '@pnpm/lockfile.types': 1001.0.2
      '@pnpm/pick-fetcher': 1000.0.0
      '@pnpm/resolver-base': 1000.1.2
      '@pnpm/types': 1000.1.1
      get-npm-tarball-url: 2.1.0
      ramda: '@pnpm/ramda@0.28.1'

  '@pnpm/lockfile.walker@1001.0.2':
    dependencies:
      '@pnpm/dependency-path': 1000.0.2
      '@pnpm/lockfile.types': 1001.0.2
      '@pnpm/types': 1000.1.1

  '@pnpm/logger@1000.0.0':
    dependencies:
      bole: 5.0.17
      ndjson: 2.0.0

  '@pnpm/object.key-sorting@1000.0.0':
    dependencies:
      '@pnpm/util.lex-comparator': 3.0.0
      sort-keys: 4.2.0

  '@pnpm/patching.types@1000.0.0': {}

  '@pnpm/pick-fetcher@1000.0.0': {}

  '@pnpm/ramda@0.28.1': {}

  '@pnpm/resolver-base@1000.1.2':
    dependencies:
      '@pnpm/types': 1000.1.1

  '@pnpm/types@1000.1.1': {}

  '@pnpm/util.lex-comparator@3.0.0': {}

  '@popperjs/core@2.11.8': {}

  '@preact/signals-core@1.8.0': {}

  '@rollup/plugin-node-resolve@16.0.0(rollup@4.34.8)':
    dependencies:
      '@rollup/pluginutils': 5.1.4(rollup@4.34.8)
      '@types/resolve': 1.20.2
      deepmerge: 4.3.1
      is-module: 1.0.0
      resolve: 1.22.10
    optionalDependencies:
      rollup: 4.34.8

  '@rollup/pluginutils@4.2.1':
    dependencies:
      estree-walker: 2.0.2
      picomatch: 2.3.1

  '@rollup/pluginutils@5.1.4(rollup@4.34.8)':
    dependencies:
      '@types/estree': 1.0.6
      estree-walker: 2.0.2
      picomatch: 4.0.2
    optionalDependencies:
      rollup: 4.34.8

  '@rollup/rollup-android-arm-eabi@4.34.8':
    optional: true

  '@rollup/rollup-android-arm64@4.34.8':
    optional: true

  '@rollup/rollup-darwin-arm64@4.34.8':
    optional: true

  '@rollup/rollup-darwin-x64@4.34.8':
    optional: true

  '@rollup/rollup-freebsd-arm64@4.34.8':
    optional: true

  '@rollup/rollup-freebsd-x64@4.34.8':
    optional: true

  '@rollup/rollup-linux-arm-gnueabihf@4.34.8':
    optional: true

  '@rollup/rollup-linux-arm-musleabihf@4.34.8':
    optional: true

  '@rollup/rollup-linux-arm64-gnu@4.34.8':
    optional: true

  '@rollup/rollup-linux-arm64-musl@4.34.8':
    optional: true

  '@rollup/rollup-linux-loongarch64-gnu@4.34.8':
    optional: true

  '@rollup/rollup-linux-powerpc64le-gnu@4.34.8':
    optional: true

  '@rollup/rollup-linux-riscv64-gnu@4.34.8':
    optional: true

  '@rollup/rollup-linux-s390x-gnu@4.34.8':
    optional: true

  '@rollup/rollup-linux-x64-gnu@4.34.8':
    optional: true

  '@rollup/rollup-linux-x64-musl@4.34.8':
    optional: true

  '@rollup/rollup-win32-arm64-msvc@4.34.8':
    optional: true

  '@rollup/rollup-win32-ia32-msvc@4.34.8':
    optional: true

  '@rollup/rollup-win32-x64-msvc@4.34.8':
    optional: true

  '@rtsao/scc@1.1.0': {}

  '@shikijs/engine-oniguruma@1.29.2':
    dependencies:
      '@shikijs/types': 1.29.2
      '@shikijs/vscode-textmate': 10.0.2

  '@shikijs/types@1.29.2':
    dependencies:
      '@shikijs/vscode-textmate': 10.0.2
      '@types/hast': 3.0.4

  '@shikijs/vscode-textmate@10.0.2': {}

  '@swc/core-darwin-arm64@1.10.18':
    optional: true

  '@swc/core-darwin-x64@1.10.18':
    optional: true

  '@swc/core-linux-arm-gnueabihf@1.10.18':
    optional: true

  '@swc/core-linux-arm64-gnu@1.10.18':
    optional: true

  '@swc/core-linux-arm64-musl@1.10.18':
    optional: true

  '@swc/core-linux-x64-gnu@1.10.18':
    optional: true

  '@swc/core-linux-x64-musl@1.10.18':
    optional: true

  '@swc/core-win32-arm64-msvc@1.10.18':
    optional: true

  '@swc/core-win32-ia32-msvc@1.10.18':
    optional: true

  '@swc/core-win32-x64-msvc@1.10.18':
    optional: true

  '@swc/core@1.10.18':
    dependencies:
      '@swc/counter': 0.1.3
      '@swc/types': 0.1.17
    optionalDependencies:
      '@swc/core-darwin-arm64': 1.10.18
      '@swc/core-darwin-x64': 1.10.18
      '@swc/core-linux-arm-gnueabihf': 1.10.18
      '@swc/core-linux-arm64-gnu': 1.10.18
      '@swc/core-linux-arm64-musl': 1.10.18
      '@swc/core-linux-x64-gnu': 1.10.18
      '@swc/core-linux-x64-musl': 1.10.18
      '@swc/core-win32-arm64-msvc': 1.10.18
      '@swc/core-win32-ia32-msvc': 1.10.18
      '@swc/core-win32-x64-msvc': 1.10.18

  '@swc/counter@0.1.3': {}

  '@swc/types@0.1.17':
    dependencies:
      '@swc/counter': 0.1.3

  '@testing-library/dom@10.4.0':
    dependencies:
      '@babel/code-frame': 7.26.2
      '@babel/runtime': 7.26.10
      '@types/aria-query': 5.0.4
      aria-query: 5.3.0
      chalk: 4.1.2
      dom-accessibility-api: 0.5.16
      lz-string: 1.5.0
      pretty-format: 27.5.1

  '@testing-library/jest-dom@6.6.3':
    dependencies:
      '@adobe/css-tools': 4.4.2
      aria-query: 5.3.2
      chalk: 3.0.0
      css.escape: 1.5.1
      dom-accessibility-api: 0.6.3
      lodash: 4.17.21
      redent: 3.0.0

  '@testing-library/react@16.2.0(@testing-library/dom@10.4.0)(@types/react-dom@19.0.4(@types/react@19.0.10))(@types/react@19.0.10)(react-dom@19.0.0(react@19.0.0))(react@19.0.0)':
    dependencies:
      '@babel/runtime': 7.26.10
      '@testing-library/dom': 10.4.0
      react: 19.0.0
      react-dom: 19.0.0(react@19.0.0)
    optionalDependencies:
      '@types/react': 19.0.10
      '@types/react-dom': 19.0.4(@types/react@19.0.10)

  '@testing-library/user-event@14.6.1(@testing-library/dom@10.4.0)':
    dependencies:
      '@testing-library/dom': 10.4.0

  '@types/aria-query@5.0.4': {}

  '@types/eslint@8.56.12':
    dependencies:
      '@types/estree': 1.0.6
      '@types/json-schema': 7.0.15

  '@types/estree@1.0.6': {}

  '@types/hast@3.0.4':
    dependencies:
      '@types/unist': 3.0.3

  '@types/js-cookie@2.2.7': {}

  '@types/js-yaml@4.0.9': {}

  '@types/json-schema@7.0.15': {}

  '@types/json5@0.0.29': {}

  '@types/lodash.mergewith@4.6.9':
    dependencies:
      '@types/lodash': 4.17.15

  '@types/lodash@4.17.15': {}

  '@types/node@20.17.19':
    dependencies:
      undici-types: 6.19.8

  '@types/parse-json@4.0.2': {}

  '@types/proj4@2.5.6': {}

  '@types/rbush@4.0.0': {}

  '@types/react-dom@19.0.4(@types/react@19.0.10)':
    dependencies:
      '@types/react': 19.0.10

  '@types/react-transition-group@4.4.12(@types/react@19.0.10)':
    dependencies:
      '@types/react': 19.0.10

  '@types/react@19.0.10':
    dependencies:
      csstype: 3.1.3

  '@types/resolve@1.20.2': {}

  '@types/unist@3.0.3': {}

  '@typescript-eslint/eslint-plugin@8.24.1(@typescript-eslint/parser@8.24.1(eslint@8.57.1)(typescript@5.7.3))(eslint@8.57.1)(typescript@5.7.3)':
    dependencies:
      '@eslint-community/regexpp': 4.12.1
      '@typescript-eslint/parser': 8.24.1(eslint@8.57.1)(typescript@5.7.3)
      '@typescript-eslint/scope-manager': 8.24.1
      '@typescript-eslint/type-utils': 8.24.1(eslint@8.57.1)(typescript@5.7.3)
      '@typescript-eslint/utils': 8.24.1(eslint@8.57.1)(typescript@5.7.3)
      '@typescript-eslint/visitor-keys': 8.24.1
      eslint: 8.57.1
      graphemer: 1.4.0
      ignore: 5.3.2
      natural-compare: 1.4.0
      ts-api-utils: 2.0.1(typescript@5.7.3)
      typescript: 5.7.3
    transitivePeerDependencies:
      - supports-color

  '@typescript-eslint/parser@8.24.1(eslint@8.57.1)(typescript@5.7.3)':
    dependencies:
      '@typescript-eslint/scope-manager': 8.24.1
      '@typescript-eslint/types': 8.24.1
      '@typescript-eslint/typescript-estree': 8.24.1(typescript@5.7.3)
      '@typescript-eslint/visitor-keys': 8.24.1
      debug: 4.4.0
      eslint: 8.57.1
      typescript: 5.7.3
    transitivePeerDependencies:
      - supports-color

  '@typescript-eslint/scope-manager@8.24.1':
    dependencies:
      '@typescript-eslint/types': 8.24.1
      '@typescript-eslint/visitor-keys': 8.24.1

  '@typescript-eslint/type-utils@8.24.1(eslint@8.57.1)(typescript@5.7.3)':
    dependencies:
      '@typescript-eslint/typescript-estree': 8.24.1(typescript@5.7.3)
      '@typescript-eslint/utils': 8.24.1(eslint@8.57.1)(typescript@5.7.3)
      debug: 4.4.0
      eslint: 8.57.1
      ts-api-utils: 2.0.1(typescript@5.7.3)
      typescript: 5.7.3
    transitivePeerDependencies:
      - supports-color

  '@typescript-eslint/types@8.24.1': {}

  '@typescript-eslint/typescript-estree@8.24.1(typescript@5.7.3)':
    dependencies:
      '@typescript-eslint/types': 8.24.1
      '@typescript-eslint/visitor-keys': 8.24.1
      debug: 4.4.0
      fast-glob: 3.3.3
      is-glob: 4.0.3
      minimatch: 9.0.5
      semver: 7.7.1
      ts-api-utils: 2.0.1(typescript@5.7.3)
      typescript: 5.7.3
    transitivePeerDependencies:
      - supports-color

  '@typescript-eslint/utils@8.24.1(eslint@8.57.1)(typescript@5.7.3)':
    dependencies:
      '@eslint-community/eslint-utils': 4.4.1(eslint@8.57.1)
      '@typescript-eslint/scope-manager': 8.24.1
      '@typescript-eslint/types': 8.24.1
      '@typescript-eslint/typescript-estree': 8.24.1(typescript@5.7.3)
      eslint: 8.57.1
      typescript: 5.7.3
    transitivePeerDependencies:
      - supports-color

  '@typescript-eslint/visitor-keys@8.24.1':
    dependencies:
      '@typescript-eslint/types': 8.24.1
      eslint-visitor-keys: 4.2.0

  '@ungap/structured-clone@1.3.0': {}

  '@vitejs/plugin-react-swc@3.8.0(vite@6.2.6(@types/node@20.17.19)(sass@1.85.0)(tsx@4.19.3)(yaml@2.7.0))':
    dependencies:
      '@swc/core': 1.10.18
      vite: 6.2.6(@types/node@20.17.19)(sass@1.85.0)(tsx@4.19.3)(yaml@2.7.0)
    transitivePeerDependencies:
      - '@swc/helpers'

  '@vitest/expect@3.0.6':
    dependencies:
      '@vitest/spy': 3.0.6
      '@vitest/utils': 3.0.6
      chai: 5.2.0
      tinyrainbow: 2.0.0

  '@vitest/mocker@3.0.6(vite@6.2.6(@types/node@20.17.19)(sass@1.85.0)(tsx@4.19.3)(yaml@2.7.0))':
    dependencies:
      '@vitest/spy': 3.0.6
      estree-walker: 3.0.3
      magic-string: 0.30.17
    optionalDependencies:
      vite: 6.2.6(@types/node@20.17.19)(sass@1.85.0)(tsx@4.19.3)(yaml@2.7.0)

  '@vitest/pretty-format@3.0.6':
    dependencies:
      tinyrainbow: 2.0.0

  '@vitest/runner@3.0.6':
    dependencies:
      '@vitest/utils': 3.0.6
      pathe: 2.0.3

  '@vitest/snapshot@3.0.6':
    dependencies:
      '@vitest/pretty-format': 3.0.6
      magic-string: 0.30.17
      pathe: 2.0.3

  '@vitest/spy@3.0.6':
    dependencies:
      tinyspy: 3.0.2

  '@vitest/utils@3.0.6':
    dependencies:
      '@vitest/pretty-format': 3.0.6
      loupe: 3.1.3
      tinyrainbow: 2.0.0

  '@xobotyi/scrollbar-width@1.9.5': {}

  '@zag-js/dom-query@0.31.1': {}

  '@zag-js/element-size@0.31.1': {}

  '@zag-js/focus-visible@0.31.1':
    dependencies:
      '@zag-js/dom-query': 0.31.1

  '@zkochan/js-yaml@0.0.7':
    dependencies:
      argparse: 2.0.1

  '@zkochan/rimraf@3.0.2': {}

  '@zkochan/which@2.0.3':
    dependencies:
      isexe: 2.0.0

  acorn-jsx@5.3.2(acorn@8.14.0):
    dependencies:
      acorn: 8.14.0

  acorn@8.14.0: {}

  agent-base@7.1.3: {}

  ajv@6.12.6:
    dependencies:
      fast-deep-equal: 3.1.3
      fast-json-stable-stringify: 2.1.0
      json-schema-traverse: 0.4.1
      uri-js: 4.4.1

  ansi-escapes@7.0.0:
    dependencies:
      environment: 1.1.0

  ansi-regex@5.0.1: {}

  ansi-regex@6.1.0: {}

  ansi-styles@4.3.0:
    dependencies:
      color-convert: 2.0.1

  ansi-styles@5.2.0: {}

  ansi-styles@6.2.1: {}

  argparse@2.0.1: {}

  aria-hidden@1.2.4:
    dependencies:
      tslib: 2.8.1

  aria-query@5.3.0:
    dependencies:
      dequal: 2.0.3

  aria-query@5.3.2: {}

  array-buffer-byte-length@1.0.2:
    dependencies:
      call-bound: 1.0.3
      is-array-buffer: 3.0.5

  array-includes@3.1.8:
    dependencies:
      call-bind: 1.0.8
      define-properties: 1.2.1
      es-abstract: 1.23.9
      es-object-atoms: 1.1.1
      get-intrinsic: 1.3.0
      is-string: 1.1.1

  array.prototype.findlast@1.2.5:
    dependencies:
      call-bind: 1.0.8
      define-properties: 1.2.1
      es-abstract: 1.23.9
      es-errors: 1.3.0
      es-object-atoms: 1.1.1
      es-shim-unscopables: 1.1.0

  array.prototype.findlastindex@1.2.5:
    dependencies:
      call-bind: 1.0.8
      define-properties: 1.2.1
      es-abstract: 1.23.9
      es-errors: 1.3.0
      es-object-atoms: 1.1.1
      es-shim-unscopables: 1.1.0

  array.prototype.flat@1.3.3:
    dependencies:
      call-bind: 1.0.8
      define-properties: 1.2.1
      es-abstract: 1.23.9
      es-shim-unscopables: 1.1.0

  array.prototype.flatmap@1.3.3:
    dependencies:
      call-bind: 1.0.8
      define-properties: 1.2.1
      es-abstract: 1.23.9
      es-shim-unscopables: 1.1.0

  array.prototype.tosorted@1.1.4:
    dependencies:
      call-bind: 1.0.8
      define-properties: 1.2.1
      es-abstract: 1.23.9
      es-errors: 1.3.0
      es-shim-unscopables: 1.1.0

  arraybuffer.prototype.slice@1.0.4:
    dependencies:
      array-buffer-byte-length: 1.0.2
      call-bind: 1.0.8
      define-properties: 1.2.1
      es-abstract: 1.23.9
      es-errors: 1.3.0
      get-intrinsic: 1.3.0
      is-array-buffer: 3.0.5

  assertion-error@2.0.1: {}

  ast-types-flow@0.0.8: {}

  async-function@1.0.0: {}

  asynckit@0.4.0: {}

  available-typed-arrays@1.0.7:
    dependencies:
      possible-typed-array-names: 1.1.0

  axe-core@4.10.2: {}

  axobject-query@4.1.0: {}

  babel-plugin-macros@3.1.0:
    dependencies:
      '@babel/runtime': 7.26.10
      cosmiconfig: 7.1.0
      resolve: 1.22.10

  balanced-match@1.0.2: {}

  bole@5.0.17:
    dependencies:
      fast-safe-stringify: 2.1.1
      individual: 3.0.0

  brace-expansion@1.1.11:
    dependencies:
      balanced-match: 1.0.2
      concat-map: 0.0.1

  brace-expansion@2.0.1:
    dependencies:
      balanced-match: 1.0.2

  braces@3.0.3:
    dependencies:
      fill-range: 7.1.1

  cac@6.7.14: {}

  call-bind-apply-helpers@1.0.2:
    dependencies:
      es-errors: 1.3.0
      function-bind: 1.1.2

  call-bind@1.0.8:
    dependencies:
      call-bind-apply-helpers: 1.0.2
      es-define-property: 1.0.1
      get-intrinsic: 1.3.0
      set-function-length: 1.2.2

  call-bound@1.0.3:
    dependencies:
      call-bind-apply-helpers: 1.0.2
      get-intrinsic: 1.3.0

  callsites@3.1.0: {}

  chai@5.2.0:
    dependencies:
      assertion-error: 2.0.1
      check-error: 2.1.1
      deep-eql: 5.0.2
      loupe: 3.1.3
      pathval: 2.0.0

  chakra-react-select@5.0.4(@chakra-ui/react@2.10.6(@emotion/react@11.14.0(@types/react@19.0.10)(react@19.0.0))(@emotion/styled@11.14.0(@emotion/react@11.14.0(@types/react@19.0.10)(react@19.0.0))(@types/react@19.0.10)(react@19.0.0))(@types/react@19.0.10)(framer-motion@12.4.7(@emotion/is-prop-valid@1.3.1)(react-dom@19.0.0(react@19.0.0))(react@19.0.0))(react-dom@19.0.0(react@19.0.0))(react@19.0.0))(@emotion/react@11.14.0(@types/react@19.0.10)(react@19.0.0))(@types/react@19.0.10)(react-dom@19.0.0(react@19.0.0))(react@19.0.0):
    dependencies:
      '@chakra-ui/react': 2.10.6(@emotion/react@11.14.0(@types/react@19.0.10)(react@19.0.0))(@emotion/styled@11.14.0(@emotion/react@11.14.0(@types/react@19.0.10)(react@19.0.0))(@types/react@19.0.10)(react@19.0.0))(@types/react@19.0.10)(framer-motion@12.4.7(@emotion/is-prop-valid@1.3.1)(react-dom@19.0.0(react@19.0.0))(react@19.0.0))(react-dom@19.0.0(react@19.0.0))(react@19.0.0)
      '@emotion/react': 11.14.0(@types/react@19.0.10)(react@19.0.0)
      react: 19.0.0
      react-dom: 19.0.0(react@19.0.0)
      react-select: 5.10.0(patch_hash=76074e6c05936addacb06b7e4bf08d0f5101ba64a00cae84d8c9ed60c62254de)(@types/react@19.0.10)(react-dom@19.0.0(react@19.0.0))(react@19.0.0)
    transitivePeerDependencies:
      - '@types/react'
      - supports-color

  chalk@3.0.0:
    dependencies:
      ansi-styles: 4.3.0
      supports-color: 7.2.0

  chalk@4.1.2:
    dependencies:
      ansi-styles: 4.3.0
      supports-color: 7.2.0

  chalk@5.4.1: {}

  check-error@2.1.1: {}

  chokidar@4.0.3:
    dependencies:
      readdirp: 4.1.2

  classnames@2.5.1: {}

  cli-cursor@5.0.0:
    dependencies:
      restore-cursor: 5.1.0

  cli-truncate@4.0.0:
    dependencies:
      slice-ansi: 5.0.0
      string-width: 7.2.0

  color-convert@2.0.1:
    dependencies:
      color-name: 1.1.4

  color-name@1.1.4: {}

  color-name@2.0.0: {}

  color-parse@2.0.2:
    dependencies:
      color-name: 2.0.0

  color-rgba@3.0.0:
    dependencies:
      color-parse: 2.0.2
      color-space: 2.3.1

  color-space@2.3.1: {}

  color2k@2.0.3: {}

  colorette@2.0.20: {}

  combined-stream@1.0.8:
    dependencies:
      delayed-stream: 1.0.0

  commander@13.1.0: {}

  comver-to-semver@1.0.0: {}

  concat-map@0.0.1: {}

  confbox@0.1.8: {}

  convert-source-map@1.9.0: {}

  copy-to-clipboard@3.3.3:
    dependencies:
      toggle-selection: 1.0.6

  cosmiconfig@7.1.0:
    dependencies:
      '@types/parse-json': 4.0.2
      import-fresh: 3.3.1
      parse-json: 5.2.0
      path-type: 4.0.0
      yaml: 1.10.2

  cross-spawn@7.0.6:
    dependencies:
      path-key: 3.1.1
      shebang-command: 2.0.0
      which: 2.0.2

  css-in-js-utils@3.1.0:
    dependencies:
      hyphenate-style-name: 1.1.0

  css-tree@1.1.3:
    dependencies:
      mdn-data: 2.0.14
      source-map: 0.6.1

  css.escape@1.5.1: {}

  cssstyle@4.2.1:
    dependencies:
      '@asamuzakjp/css-color': 2.8.3
      rrweb-cssom: 0.8.0

  csstype@3.1.3: {}

  damerau-levenshtein@1.0.8: {}

  data-urls@5.0.0:
    dependencies:
      whatwg-mimetype: 4.0.0
      whatwg-url: 14.1.1

  data-view-buffer@1.0.2:
    dependencies:
      call-bound: 1.0.3
      es-errors: 1.3.0
      is-data-view: 1.0.2

  data-view-byte-length@1.0.2:
    dependencies:
      call-bound: 1.0.3
      es-errors: 1.3.0
      is-data-view: 1.0.2

  data-view-byte-offset@1.0.1:
    dependencies:
      call-bound: 1.0.3
      es-errors: 1.3.0
      is-data-view: 1.0.2

  debug@3.2.7:
    dependencies:
      ms: 2.1.3

  debug@4.4.0:
    dependencies:
      ms: 2.1.3

  decimal.js@10.5.0: {}

  deep-eql@5.0.2: {}

  deep-is@0.1.4: {}

  deepmerge@4.3.1: {}

  define-data-property@1.1.4:
    dependencies:
      es-define-property: 1.0.1
      es-errors: 1.3.0
      gopd: 1.2.0

  define-properties@1.2.1:
    dependencies:
      define-data-property: 1.1.4
      has-property-descriptors: 1.0.2
      object-keys: 1.1.1

  delayed-stream@1.0.0: {}

  dequal@2.0.3: {}

  detect-libc@1.0.3:
    optional: true

  detect-node-es@1.1.0: {}

  doctrine@2.1.0:
    dependencies:
      esutils: 2.0.3

  doctrine@3.0.0:
    dependencies:
      esutils: 2.0.3

  dom-accessibility-api@0.5.16: {}

  dom-accessibility-api@0.6.3: {}

  dom-helpers@5.2.1:
    dependencies:
      '@babel/runtime': 7.26.10
      csstype: 3.1.3

  dunder-proto@1.0.1:
    dependencies:
      call-bind-apply-helpers: 1.0.2
      es-errors: 1.3.0
      gopd: 1.2.0

  earcut@3.0.1: {}

  eastasianwidth@0.2.0: {}

  emoji-regex@10.4.0: {}

  emoji-regex@8.0.0: {}

  emoji-regex@9.2.2: {}

  enhanced-resolve@5.18.1:
    dependencies:
      graceful-fs: 4.2.11
      tapable: 2.2.1

  entities@4.5.0: {}

  environment@1.1.0: {}

  error-ex@1.3.2:
    dependencies:
      is-arrayish: 0.2.1

  error-stack-parser@2.1.4:
    dependencies:
      stackframe: 1.3.4

  es-abstract@1.23.9:
    dependencies:
      array-buffer-byte-length: 1.0.2
      arraybuffer.prototype.slice: 1.0.4
      available-typed-arrays: 1.0.7
      call-bind: 1.0.8
      call-bound: 1.0.3
      data-view-buffer: 1.0.2
      data-view-byte-length: 1.0.2
      data-view-byte-offset: 1.0.1
      es-define-property: 1.0.1
      es-errors: 1.3.0
      es-object-atoms: 1.1.1
      es-set-tostringtag: 2.1.0
      es-to-primitive: 1.3.0
      function.prototype.name: 1.1.8
      get-intrinsic: 1.3.0
      get-proto: 1.0.1
      get-symbol-description: 1.1.0
      globalthis: 1.0.4
      gopd: 1.2.0
      has-property-descriptors: 1.0.2
      has-proto: 1.2.0
      has-symbols: 1.1.0
      hasown: 2.0.2
      internal-slot: 1.1.0
      is-array-buffer: 3.0.5
      is-callable: 1.2.7
      is-data-view: 1.0.2
      is-regex: 1.2.1
      is-shared-array-buffer: 1.0.4
      is-string: 1.1.1
      is-typed-array: 1.1.15
      is-weakref: 1.1.1
      math-intrinsics: 1.1.0
      object-inspect: 1.13.4
      object-keys: 1.1.1
      object.assign: 4.1.7
      own-keys: 1.0.1
      regexp.prototype.flags: 1.5.4
      safe-array-concat: 1.1.3
      safe-push-apply: 1.0.0
      safe-regex-test: 1.1.0
      set-proto: 1.0.0
      string.prototype.trim: 1.2.10
      string.prototype.trimend: 1.0.9
      string.prototype.trimstart: 1.0.8
      typed-array-buffer: 1.0.3
      typed-array-byte-length: 1.0.3
      typed-array-byte-offset: 1.0.4
      typed-array-length: 1.0.7
      unbox-primitive: 1.1.0
      which-typed-array: 1.1.18

  es-define-property@1.0.1: {}

  es-errors@1.3.0: {}

  es-iterator-helpers@1.2.1:
    dependencies:
      call-bind: 1.0.8
      call-bound: 1.0.3
      define-properties: 1.2.1
      es-abstract: 1.23.9
      es-errors: 1.3.0
      es-set-tostringtag: 2.1.0
      function-bind: 1.1.2
      get-intrinsic: 1.3.0
      globalthis: 1.0.4
      gopd: 1.2.0
      has-property-descriptors: 1.0.2
      has-proto: 1.2.0
      has-symbols: 1.1.0
      internal-slot: 1.1.0
      iterator.prototype: 1.1.5
      safe-array-concat: 1.1.3

  es-module-lexer@1.6.0: {}

  es-object-atoms@1.1.1:
    dependencies:
      es-errors: 1.3.0

  es-set-tostringtag@2.1.0:
    dependencies:
      es-errors: 1.3.0
      get-intrinsic: 1.3.0
      has-tostringtag: 1.0.2
      hasown: 2.0.2

  es-shim-unscopables@1.1.0:
    dependencies:
      hasown: 2.0.2

  es-to-primitive@1.3.0:
    dependencies:
      is-callable: 1.2.7
      is-date-object: 1.1.0
      is-symbol: 1.1.1

  esbuild@0.25.0:
    optionalDependencies:
      '@esbuild/aix-ppc64': 0.25.0
      '@esbuild/android-arm': 0.25.0
      '@esbuild/android-arm64': 0.25.0
      '@esbuild/android-x64': 0.25.0
      '@esbuild/darwin-arm64': 0.25.0
      '@esbuild/darwin-x64': 0.25.0
      '@esbuild/freebsd-arm64': 0.25.0
      '@esbuild/freebsd-x64': 0.25.0
      '@esbuild/linux-arm': 0.25.0
      '@esbuild/linux-arm64': 0.25.0
      '@esbuild/linux-ia32': 0.25.0
      '@esbuild/linux-loong64': 0.25.0
      '@esbuild/linux-mips64el': 0.25.0
      '@esbuild/linux-ppc64': 0.25.0
      '@esbuild/linux-riscv64': 0.25.0
      '@esbuild/linux-s390x': 0.25.0
      '@esbuild/linux-x64': 0.25.0
      '@esbuild/netbsd-arm64': 0.25.0
      '@esbuild/netbsd-x64': 0.25.0
      '@esbuild/openbsd-arm64': 0.25.0
      '@esbuild/openbsd-x64': 0.25.0
      '@esbuild/sunos-x64': 0.25.0
      '@esbuild/win32-arm64': 0.25.0
      '@esbuild/win32-ia32': 0.25.0
      '@esbuild/win32-x64': 0.25.0

  escape-string-regexp@4.0.0: {}

  eslint-config-prettier@10.0.1(eslint@8.57.1):
    dependencies:
      eslint: 8.57.1

  eslint-import-resolver-node@0.3.9:
    dependencies:
      debug: 3.2.7
      is-core-module: 2.16.1
      resolve: 1.22.10
    transitivePeerDependencies:
      - supports-color

  eslint-import-resolver-typescript@3.8.3(eslint-plugin-import@2.31.0)(eslint@8.57.1):
    dependencies:
      '@nolyfill/is-core-module': 1.0.39
      debug: 4.4.0
      enhanced-resolve: 5.18.1
      eslint: 8.57.1
      get-tsconfig: 4.10.0
      is-bun-module: 1.3.0
      stable-hash: 0.0.4
      tinyglobby: 0.2.12
    optionalDependencies:
      eslint-plugin-import: 2.31.0(@typescript-eslint/parser@8.24.1(eslint@8.57.1)(typescript@5.7.3))(eslint-import-resolver-typescript@3.8.3)(eslint@8.57.1)
    transitivePeerDependencies:
      - supports-color

  eslint-module-utils@2.12.0(@typescript-eslint/parser@8.24.1(eslint@8.57.1)(typescript@5.7.3))(eslint-import-resolver-node@0.3.9)(eslint-import-resolver-typescript@3.8.3)(eslint@8.57.1):
    dependencies:
      debug: 3.2.7
    optionalDependencies:
      '@typescript-eslint/parser': 8.24.1(eslint@8.57.1)(typescript@5.7.3)
      eslint: 8.57.1
      eslint-import-resolver-node: 0.3.9
      eslint-import-resolver-typescript: 3.8.3(eslint-plugin-import@2.31.0)(eslint@8.57.1)
    transitivePeerDependencies:
      - supports-color

  eslint-plugin-header@3.1.1(eslint@8.57.1):
    dependencies:
      eslint: 8.57.1

  eslint-plugin-import@2.31.0(@typescript-eslint/parser@8.24.1(eslint@8.57.1)(typescript@5.7.3))(eslint-import-resolver-typescript@3.8.3)(eslint@8.57.1):
    dependencies:
      '@rtsao/scc': 1.1.0
      array-includes: 3.1.8
      array.prototype.findlastindex: 1.2.5
      array.prototype.flat: 1.3.3
      array.prototype.flatmap: 1.3.3
      debug: 3.2.7
      doctrine: 2.1.0
      eslint: 8.57.1
      eslint-import-resolver-node: 0.3.9
      eslint-module-utils: 2.12.0(@typescript-eslint/parser@8.24.1(eslint@8.57.1)(typescript@5.7.3))(eslint-import-resolver-node@0.3.9)(eslint-import-resolver-typescript@3.8.3)(eslint@8.57.1)
      hasown: 2.0.2
      is-core-module: 2.16.1
      is-glob: 4.0.3
      minimatch: 3.1.2
      object.fromentries: 2.0.8
      object.groupby: 1.0.3
      object.values: 1.2.1
      semver: 7.7.1
      string.prototype.trimend: 1.0.9
      tsconfig-paths: 3.15.0
    optionalDependencies:
      '@typescript-eslint/parser': 8.24.1(eslint@8.57.1)(typescript@5.7.3)
    transitivePeerDependencies:
      - eslint-import-resolver-typescript
      - eslint-import-resolver-webpack
      - supports-color

  eslint-plugin-jsx-a11y@6.10.2(eslint@8.57.1):
    dependencies:
      aria-query: 5.3.2
      array-includes: 3.1.8
      array.prototype.flatmap: 1.3.3
      ast-types-flow: 0.0.8
      axe-core: 4.10.2
      axobject-query: 4.1.0
      damerau-levenshtein: 1.0.8
      emoji-regex: 9.2.2
      eslint: 8.57.1
      hasown: 2.0.2
      jsx-ast-utils: 3.3.5
      language-tags: 1.0.9
      minimatch: 3.1.2
      object.fromentries: 2.0.8
      safe-regex-test: 1.1.0
      string.prototype.includes: 2.0.1

  eslint-plugin-react-hooks@5.1.0(eslint@8.57.1):
    dependencies:
      eslint: 8.57.1

  eslint-plugin-react@7.37.4(eslint@8.57.1):
    dependencies:
      array-includes: 3.1.8
      array.prototype.findlast: 1.2.5
      array.prototype.flatmap: 1.3.3
      array.prototype.tosorted: 1.1.4
      doctrine: 2.1.0
      es-iterator-helpers: 1.2.1
      eslint: 8.57.1
      estraverse: 5.3.0
      hasown: 2.0.2
      jsx-ast-utils: 3.3.5
      minimatch: 3.1.2
      object.entries: 1.1.8
      object.fromentries: 2.0.8
      object.values: 1.2.1
      prop-types: 15.8.1
      resolve: 2.0.0-next.5
      semver: 7.7.1
      string.prototype.matchall: 4.0.12
      string.prototype.repeat: 1.0.0

  eslint-plugin-unused-imports@4.1.4(@typescript-eslint/eslint-plugin@8.24.1(@typescript-eslint/parser@8.24.1(eslint@8.57.1)(typescript@5.7.3))(eslint@8.57.1)(typescript@5.7.3))(eslint@8.57.1):
    dependencies:
      eslint: 8.57.1
    optionalDependencies:
      '@typescript-eslint/eslint-plugin': 8.24.1(@typescript-eslint/parser@8.24.1(eslint@8.57.1)(typescript@5.7.3))(eslint@8.57.1)(typescript@5.7.3)

  eslint-scope@7.2.2:
    dependencies:
      esrecurse: 4.3.0
      estraverse: 5.3.0

  eslint-visitor-keys@3.4.3: {}

  eslint-visitor-keys@4.2.0: {}

  eslint@8.57.1:
    dependencies:
      '@eslint-community/eslint-utils': 4.4.1(eslint@8.57.1)
      '@eslint-community/regexpp': 4.12.1
      '@eslint/eslintrc': 2.1.4
      '@eslint/js': 8.57.1
      '@humanwhocodes/config-array': 0.13.0
      '@humanwhocodes/module-importer': 1.0.1
      '@nodelib/fs.walk': 1.2.8
      '@ungap/structured-clone': 1.3.0
      ajv: 6.12.6
      chalk: 4.1.2
      cross-spawn: 7.0.6
      debug: 4.4.0
      doctrine: 3.0.0
      escape-string-regexp: 4.0.0
      eslint-scope: 7.2.2
      eslint-visitor-keys: 3.4.3
      espree: 9.6.1
      esquery: 1.6.0
      esutils: 2.0.3
      fast-deep-equal: 3.1.3
      file-entry-cache: 6.0.1
      find-up: 5.0.0
      glob-parent: 6.0.2
      globals: 13.24.0
      graphemer: 1.4.0
      ignore: 5.3.2
      imurmurhash: 0.1.4
      is-glob: 4.0.3
      is-path-inside: 3.0.3
      js-yaml: 4.1.0
      json-stable-stringify-without-jsonify: 1.0.1
      levn: 0.4.1
      lodash.merge: 4.6.2
      minimatch: 3.1.2
      natural-compare: 1.4.0
      optionator: 0.9.4
      strip-ansi: 6.0.1
      text-table: 0.2.0
    transitivePeerDependencies:
      - supports-color

  espree@9.6.1:
    dependencies:
      acorn: 8.14.0
      acorn-jsx: 5.3.2(acorn@8.14.0)
      eslint-visitor-keys: 3.4.3

  esquery@1.6.0:
    dependencies:
      estraverse: 5.3.0

  esrecurse@4.3.0:
    dependencies:
      estraverse: 5.3.0

  estraverse@5.3.0: {}

  estree-walker@2.0.2: {}

  estree-walker@3.0.3:
    dependencies:
      '@types/estree': 1.0.6

  esutils@2.0.3: {}

  eventemitter3@5.0.1: {}

  execa@5.1.1:
    dependencies:
      cross-spawn: 7.0.6
      get-stream: 6.0.1
      human-signals: 2.1.0
      is-stream: 2.0.1
      merge-stream: 2.0.0
      npm-run-path: 4.0.1
      onetime: 5.1.2
      signal-exit: 3.0.7
      strip-final-newline: 2.0.0

  execa@8.0.1:
    dependencies:
      cross-spawn: 7.0.6
      get-stream: 8.0.1
      human-signals: 5.0.0
      is-stream: 3.0.0
      merge-stream: 2.0.0
      npm-run-path: 5.3.0
      onetime: 6.0.0
      signal-exit: 4.1.0
      strip-final-newline: 3.0.0

  expect-type@1.1.0: {}

  fast-deep-equal@3.1.3: {}

  fast-glob@3.3.3:
    dependencies:
      '@nodelib/fs.stat': 2.0.5
      '@nodelib/fs.walk': 1.2.8
      glob-parent: 5.1.2
      merge2: 1.4.1
      micromatch: 4.0.8

  fast-json-stable-stringify@2.1.0: {}

  fast-levenshtein@2.0.6: {}

  fast-safe-stringify@2.1.1: {}

  fast-shallow-equal@1.0.0: {}

  fastest-stable-stringify@2.0.2: {}

  fastq@1.19.0:
    dependencies:
      reusify: 1.0.4

  fdir@6.4.3(picomatch@4.0.2):
    optionalDependencies:
      picomatch: 4.0.2

  file-entry-cache@6.0.1:
    dependencies:
      flat-cache: 3.2.0

  fill-range@7.1.1:
    dependencies:
      to-regex-range: 5.0.1

  find-git-root@1.0.4: {}

  find-root@1.1.0: {}

  find-up@5.0.0:
    dependencies:
      locate-path: 6.0.0
      path-exists: 4.0.0

  find-workspaces@0.3.1:
    dependencies:
      fast-glob: 3.3.3
      pkg-types: 1.3.1
      yaml: 2.7.0

  flat-cache@3.2.0:
    dependencies:
      flatted: 3.3.3
      keyv: 4.5.4
      rimraf: 3.0.2

  flatted@3.3.3: {}

  focus-lock@1.3.6:
    dependencies:
      tslib: 2.8.1

  for-each@0.3.5:
    dependencies:
      is-callable: 1.2.7

  foreground-child@3.3.0:
    dependencies:
      cross-spawn: 7.0.6
      signal-exit: 4.1.0

  form-data@4.0.2:
    dependencies:
      asynckit: 0.4.0
      combined-stream: 1.0.8
      es-set-tostringtag: 2.1.0
      mime-types: 2.1.35

  framer-motion@12.4.7(@emotion/is-prop-valid@1.3.1)(react-dom@19.0.0(react@19.0.0))(react@19.0.0):
    dependencies:
      motion-dom: 12.4.5
      motion-utils: 12.0.0
      tslib: 2.8.1
    optionalDependencies:
      '@emotion/is-prop-valid': 1.3.1
      react: 19.0.0
      react-dom: 19.0.0(react@19.0.0)

  framesync@6.1.2:
    dependencies:
      tslib: 2.4.0

  fs-extra@11.3.0:
    dependencies:
      graceful-fs: 4.2.11
      jsonfile: 6.1.0
      universalify: 2.0.1

  fs.realpath@1.0.0: {}

  fsevents@2.3.3:
    optional: true

  function-bind@1.1.2: {}

  function.prototype.name@1.1.8:
    dependencies:
      call-bind: 1.0.8
      call-bound: 1.0.3
      define-properties: 1.2.1
      functions-have-names: 1.2.3
      hasown: 2.0.2
      is-callable: 1.2.7

  functions-have-names@1.2.3: {}

  geotiff@2.1.3:
    dependencies:
      '@petamoriken/float16': 3.9.1
      lerc: 3.0.0
      pako: 2.1.0
      parse-headers: 2.0.5
      quick-lru: 6.1.2
      web-worker: 1.5.0
      xml-utils: 1.10.1
      zstddec: 0.1.0

  get-east-asian-width@1.3.0: {}

  get-intrinsic@1.3.0:
    dependencies:
      call-bind-apply-helpers: 1.0.2
      es-define-property: 1.0.1
      es-errors: 1.3.0
      es-object-atoms: 1.1.1
      function-bind: 1.1.2
      get-proto: 1.0.1
      gopd: 1.2.0
      has-symbols: 1.1.0
      hasown: 2.0.2
      math-intrinsics: 1.1.0

  get-nonce@1.0.1: {}

  get-npm-tarball-url@2.1.0: {}

  get-proto@1.0.1:
    dependencies:
      dunder-proto: 1.0.1
      es-object-atoms: 1.1.1

  get-stream@6.0.1: {}

  get-stream@8.0.1: {}

  get-symbol-description@1.1.0:
    dependencies:
      call-bound: 1.0.3
      es-errors: 1.3.0
      get-intrinsic: 1.3.0

  get-tsconfig@4.10.0:
    dependencies:
      resolve-pkg-maps: 1.0.0

  glob-parent@5.1.2:
    dependencies:
      is-glob: 4.0.3

  glob-parent@6.0.2:
    dependencies:
      is-glob: 4.0.3

  glob@11.0.1:
    dependencies:
      foreground-child: 3.3.0
      jackspeak: 4.1.0
      minimatch: 10.0.1
      minipass: 7.1.2
      package-json-from-dist: 1.0.1
      path-scurry: 2.0.0

  glob@7.2.3:
    dependencies:
      fs.realpath: 1.0.0
      inflight: 1.0.6
      inherits: 2.0.4
      minimatch: 3.1.2
      once: 1.4.0
      path-is-absolute: 1.0.1

  globals@11.12.0: {}

  globals@13.24.0:
    dependencies:
      type-fest: 0.20.2

  globalthis@1.0.4:
    dependencies:
      define-properties: 1.2.1
      gopd: 1.2.0

  gopd@1.2.0: {}

  graceful-fs@4.2.11: {}

  graphemer@1.4.0: {}

  handlebars@4.7.8:
    dependencies:
      minimist: 1.2.8
      neo-async: 2.6.2
      source-map: 0.6.1
      wordwrap: 1.0.0
    optionalDependencies:
      uglify-js: 3.19.3

  happy-dom@17.1.4:
    dependencies:
      webidl-conversions: 7.0.0
      whatwg-mimetype: 3.0.0

  has-bigints@1.1.0: {}

  has-flag@4.0.0: {}

  has-property-descriptors@1.0.2:
    dependencies:
      es-define-property: 1.0.1

  has-proto@1.2.0:
    dependencies:
      dunder-proto: 1.0.1

  has-symbols@1.1.0: {}

  has-tostringtag@1.0.2:
    dependencies:
      has-symbols: 1.1.0

  hasown@2.0.2:
    dependencies:
      function-bind: 1.1.2

  hoist-non-react-statics@3.3.2:
    dependencies:
      react-is: 16.13.1

  html-encoding-sniffer@4.0.0:
    dependencies:
      whatwg-encoding: 3.1.1

  http-proxy-agent@7.0.2:
    dependencies:
      agent-base: 7.1.3
      debug: 4.4.0
    transitivePeerDependencies:
      - supports-color

  https-proxy-agent@7.0.6:
    dependencies:
      agent-base: 7.1.3
      debug: 4.4.0
    transitivePeerDependencies:
      - supports-color

  human-signals@2.1.0: {}

  human-signals@5.0.0: {}

  husky@9.1.7: {}

  hyphenate-style-name@1.1.0: {}

  iconv-lite@0.6.3:
    dependencies:
      safer-buffer: 2.1.2

  ignore@5.3.2: {}

  immutable@5.0.3: {}

  import-fresh@3.3.1:
    dependencies:
      parent-module: 1.0.1
      resolve-from: 4.0.0

  import-meta-resolve@4.1.0: {}

  imurmurhash@0.1.4: {}

  indent-string@4.0.0: {}

  individual@3.0.0: {}

  inflight@1.0.6:
    dependencies:
      once: 1.4.0
      wrappy: 1.0.2

  inherits@2.0.4: {}

  inline-style-prefixer@7.0.1:
    dependencies:
      css-in-js-utils: 3.1.0

  internal-slot@1.1.0:
    dependencies:
      es-errors: 1.3.0
      hasown: 2.0.2
      side-channel: 1.1.0

  intl-messageformat@10.7.15:
    dependencies:
      '@formatjs/ecma402-abstract': 2.3.3
      '@formatjs/fast-memoize': 2.2.6
      '@formatjs/icu-messageformat-parser': 2.11.1
      tslib: 2.8.1

  is-array-buffer@3.0.5:
    dependencies:
      call-bind: 1.0.8
      call-bound: 1.0.3
      get-intrinsic: 1.3.0

  is-arrayish@0.2.1: {}

  is-async-function@2.1.1:
    dependencies:
      async-function: 1.0.0
      call-bound: 1.0.3
      get-proto: 1.0.1
      has-tostringtag: 1.0.2
      safe-regex-test: 1.1.0

  is-bigint@1.1.0:
    dependencies:
      has-bigints: 1.1.0

  is-boolean-object@1.2.2:
    dependencies:
      call-bound: 1.0.3
      has-tostringtag: 1.0.2

  is-bun-module@1.3.0:
    dependencies:
      semver: 7.7.1

  is-callable@1.2.7: {}

  is-core-module@2.16.1:
    dependencies:
      hasown: 2.0.2

  is-data-view@1.0.2:
    dependencies:
      call-bound: 1.0.3
      get-intrinsic: 1.3.0
      is-typed-array: 1.1.15

  is-date-object@1.1.0:
    dependencies:
      call-bound: 1.0.3
      has-tostringtag: 1.0.2

  is-extglob@2.1.1: {}

  is-finalizationregistry@1.1.1:
    dependencies:
      call-bound: 1.0.3

  is-fullwidth-code-point@3.0.0: {}

  is-fullwidth-code-point@4.0.0: {}

  is-fullwidth-code-point@5.0.0:
    dependencies:
      get-east-asian-width: 1.3.0

  is-generator-function@1.1.0:
    dependencies:
      call-bound: 1.0.3
      get-proto: 1.0.1
      has-tostringtag: 1.0.2
      safe-regex-test: 1.1.0

  is-glob@4.0.3:
    dependencies:
      is-extglob: 2.1.1

  is-map@2.0.3: {}

  is-module@1.0.0: {}

  is-number-object@1.1.1:
    dependencies:
      call-bound: 1.0.3
      has-tostringtag: 1.0.2

  is-number@7.0.0: {}

  is-path-inside@3.0.3: {}

  is-plain-obj@2.1.0: {}

  is-potential-custom-element-name@1.0.1: {}

  is-regex@1.2.1:
    dependencies:
      call-bound: 1.0.3
      gopd: 1.2.0
      has-tostringtag: 1.0.2
      hasown: 2.0.2

  is-set@2.0.3: {}

  is-shared-array-buffer@1.0.4:
    dependencies:
      call-bound: 1.0.3

  is-stream@2.0.1: {}

  is-stream@3.0.0: {}

  is-string@1.1.1:
    dependencies:
      call-bound: 1.0.3
      has-tostringtag: 1.0.2

  is-symbol@1.1.1:
    dependencies:
      call-bound: 1.0.3
      has-symbols: 1.1.0
      safe-regex-test: 1.1.0

  is-typed-array@1.1.15:
    dependencies:
      which-typed-array: 1.1.18

  is-weakmap@2.0.2: {}

  is-weakref@1.1.1:
    dependencies:
      call-bound: 1.0.3

  is-weakset@2.0.4:
    dependencies:
      call-bound: 1.0.3
      get-intrinsic: 1.3.0

  isarray@2.0.5: {}

  isexe@2.0.0: {}

  iterator.prototype@1.1.5:
    dependencies:
      define-data-property: 1.1.4
      es-object-atoms: 1.1.1
      get-intrinsic: 1.3.0
      get-proto: 1.0.1
      has-symbols: 1.1.0
      set-function-name: 2.0.2

  jackspeak@4.1.0:
    dependencies:
      '@isaacs/cliui': 8.0.2

  js-cookie@2.2.1: {}

  js-tokens@4.0.0: {}

  js-yaml@4.1.0:
    dependencies:
      argparse: 2.0.1

  jsdom@26.0.0:
    dependencies:
      cssstyle: 4.2.1
      data-urls: 5.0.0
      decimal.js: 10.5.0
      form-data: 4.0.2
      html-encoding-sniffer: 4.0.0
      http-proxy-agent: 7.0.2
      https-proxy-agent: 7.0.6
      is-potential-custom-element-name: 1.0.1
      nwsapi: 2.2.16
      parse5: 7.2.1
      rrweb-cssom: 0.8.0
      saxes: 6.0.0
      symbol-tree: 3.2.4
      tough-cookie: 5.1.1
      w3c-xmlserializer: 5.0.0
      webidl-conversions: 7.0.0
      whatwg-encoding: 3.1.1
      whatwg-mimetype: 4.0.0
      whatwg-url: 14.1.1
      ws: 8.18.1
      xml-name-validator: 5.0.0
    transitivePeerDependencies:
      - bufferutil
      - supports-color
      - utf-8-validate

  jsesc@3.1.0: {}

  json-buffer@3.0.1: {}

  json-parse-even-better-errors@2.3.1: {}

  json-schema-traverse@0.4.1: {}

  json-stable-stringify-without-jsonify@1.0.1: {}

  json-stringify-safe@5.0.1: {}

  json5@1.0.2:
    dependencies:
      minimist: 1.2.8

  jsonfile@6.1.0:
    dependencies:
      universalify: 2.0.1
    optionalDependencies:
      graceful-fs: 4.2.11

  jsx-ast-utils@3.3.5:
    dependencies:
      array-includes: 3.1.8
      array.prototype.flat: 1.3.3
      object.assign: 4.1.7
      object.values: 1.2.1

  keyv@4.5.4:
    dependencies:
      json-buffer: 3.0.1

  language-subtag-registry@0.3.23: {}

  language-tags@1.0.9:
    dependencies:
      language-subtag-registry: 0.3.23

  lerc@3.0.0: {}

  levn@0.4.1:
    dependencies:
      prelude-ls: 1.2.1
      type-check: 0.4.0

  lilconfig@3.1.3: {}

  lines-and-columns@1.2.4: {}

  linkify-it@5.0.0:
    dependencies:
      uc.micro: 2.1.0

  lint-staged@15.4.3:
    dependencies:
      chalk: 5.4.1
      commander: 13.1.0
      debug: 4.4.0
      execa: 8.0.1
      lilconfig: 3.1.3
      listr2: 8.2.5
      micromatch: 4.0.8
      pidtree: 0.6.0
      string-argv: 0.3.2
      yaml: 2.7.0
    transitivePeerDependencies:
      - supports-color

  listr2@8.2.5:
    dependencies:
      cli-truncate: 4.0.0
      colorette: 2.0.20
      eventemitter3: 5.0.1
      log-update: 6.1.0
      rfdc: 1.4.1
      wrap-ansi: 9.0.0

  locate-path@6.0.0:
    dependencies:
      p-locate: 5.0.0

  lodash.merge@4.6.2: {}

  lodash.mergewith@4.6.2: {}

  lodash@4.17.21: {}

  log-update@6.1.0:
    dependencies:
      ansi-escapes: 7.0.0
      cli-cursor: 5.0.0
      slice-ansi: 7.1.0
      strip-ansi: 7.1.0
      wrap-ansi: 9.0.0

  loose-envify@1.4.0:
    dependencies:
      js-tokens: 4.0.0

  loupe@3.1.3: {}

  lru-cache@10.4.3: {}

  lru-cache@11.0.2: {}

  lunr@2.3.9: {}

  lz-string@1.5.0: {}

  magic-string@0.30.17:
    dependencies:
      '@jridgewell/sourcemap-codec': 1.5.0

  markdown-it@14.1.0:
    dependencies:
      argparse: 2.0.1
      entities: 4.5.0
      linkify-it: 5.0.0
      mdurl: 2.0.0
      punycode.js: 2.3.1
      uc.micro: 2.1.0

  math-intrinsics@1.1.0: {}

  mdn-data@2.0.14: {}

  mdurl@2.0.0: {}

  memoize-one@6.0.0: {}

  merge-stream@2.0.0: {}

  merge2@1.4.1: {}

  mgrs@1.0.0: {}

  micromatch@4.0.8:
    dependencies:
      braces: 3.0.3
      picomatch: 2.3.1

  mime-db@1.52.0: {}

  mime-types@2.1.35:
    dependencies:
      mime-db: 1.52.0

  mimic-fn@2.1.0: {}

  mimic-fn@4.0.0: {}

  mimic-function@5.0.1: {}

  min-indent@1.0.1: {}

  minimatch@10.0.1:
    dependencies:
      brace-expansion: 2.0.1

  minimatch@3.1.2:
    dependencies:
      brace-expansion: 1.1.11

  minimatch@9.0.5:
    dependencies:
      brace-expansion: 2.0.1

  minimist@1.2.8: {}

  minipass@7.1.2: {}

  mlly@1.7.4:
    dependencies:
      acorn: 8.14.0
      pathe: 2.0.3
      pkg-types: 1.3.1
      ufo: 1.5.4

  motion-dom@12.4.5:
    dependencies:
      motion-utils: 12.0.0

  motion-utils@12.0.0: {}

  ms@2.1.3: {}

  nano-css@5.6.2(react-dom@19.0.0(react@19.0.0))(react@19.0.0):
    dependencies:
      '@jridgewell/sourcemap-codec': 1.5.0
      css-tree: 1.1.3
      csstype: 3.1.3
      fastest-stable-stringify: 2.0.2
      inline-style-prefixer: 7.0.1
      react: 19.0.0
      react-dom: 19.0.0(react@19.0.0)
      rtl-css-js: 1.16.1
      stacktrace-js: 2.0.2
      stylis: 4.3.6

  nanoid@3.3.8: {}

  natural-compare@1.4.0: {}

  ndjson@2.0.0:
    dependencies:
      json-stringify-safe: 5.0.1
      minimist: 1.2.8
      readable-stream: 3.6.2
      split2: 3.2.2
      through2: 4.0.2

  neo-async@2.6.2: {}

  node-addon-api@7.1.1:
    optional: true

  normalize-path@3.0.0: {}

  npm-run-path@4.0.1:
    dependencies:
      path-key: 3.1.1

  npm-run-path@5.3.0:
    dependencies:
      path-key: 4.0.0

  nwsapi@2.2.16: {}

  object-assign@4.1.1: {}

  object-inspect@1.13.4: {}

  object-keys@1.1.1: {}

  object.assign@4.1.7:
    dependencies:
      call-bind: 1.0.8
      call-bound: 1.0.3
      define-properties: 1.2.1
      es-object-atoms: 1.1.1
      has-symbols: 1.1.0
      object-keys: 1.1.1

  object.entries@1.1.8:
    dependencies:
      call-bind: 1.0.8
      define-properties: 1.2.1
      es-object-atoms: 1.1.1

  object.fromentries@2.0.8:
    dependencies:
      call-bind: 1.0.8
      define-properties: 1.2.1
      es-abstract: 1.23.9
      es-object-atoms: 1.1.1

  object.groupby@1.0.3:
    dependencies:
      call-bind: 1.0.8
      define-properties: 1.2.1
      es-abstract: 1.23.9

  object.values@1.2.1:
    dependencies:
      call-bind: 1.0.8
      call-bound: 1.0.3
      define-properties: 1.2.1
      es-object-atoms: 1.1.1

  ol@10.4.0:
    dependencies:
      '@types/rbush': 4.0.0
      color-rgba: 3.0.0
      color-space: 2.3.1
      earcut: 3.0.1
      geotiff: 2.1.3
      pbf: 4.0.1
      rbush: 4.0.1

  once@1.4.0:
    dependencies:
      wrappy: 1.0.2

  onetime@5.1.2:
    dependencies:
      mimic-fn: 2.1.0

  onetime@6.0.0:
    dependencies:
      mimic-fn: 4.0.0

  onetime@7.0.0:
    dependencies:
      mimic-function: 5.0.1

  optionator@0.9.4:
    dependencies:
      deep-is: 0.1.4
      fast-levenshtein: 2.0.6
      levn: 0.4.1
      prelude-ls: 1.2.1
      type-check: 0.4.0
      word-wrap: 1.2.5

  own-keys@1.0.1:
    dependencies:
      get-intrinsic: 1.3.0
      object-keys: 1.1.1
      safe-push-apply: 1.0.0

  p-limit@3.1.0:
    dependencies:
      yocto-queue: 0.1.0

  p-locate@5.0.0:
    dependencies:
      p-limit: 3.1.0

  package-json-from-dist@1.0.1: {}

  pako@2.1.0: {}

  parent-module@1.0.1:
    dependencies:
      callsites: 3.1.0

  parse-headers@2.0.5: {}

  parse-json@5.2.0:
    dependencies:
      '@babel/code-frame': 7.26.2
      error-ex: 1.3.2
      json-parse-even-better-errors: 2.3.1
      lines-and-columns: 1.2.4

  parse5@7.2.1:
    dependencies:
      entities: 4.5.0

  path-exists@4.0.0: {}

  path-is-absolute@1.0.1: {}

  path-key@3.1.1: {}

  path-key@4.0.0: {}

  path-name@1.0.0: {}

  path-parse@1.0.7: {}

  path-scurry@2.0.0:
    dependencies:
      lru-cache: 11.0.2
      minipass: 7.1.2

  path-type@4.0.0: {}

  pathe@2.0.3: {}

  pathval@2.0.0: {}

  pbf@4.0.1:
    dependencies:
      resolve-protobuf-schema: 2.1.0

  picocolors@1.1.1: {}

  picomatch@2.3.1: {}

  picomatch@4.0.2: {}

  pidtree@0.6.0: {}

  pify@2.3.0: {}

  pkg-types@1.3.1:
    dependencies:
      confbox: 0.1.8
      mlly: 1.7.4
      pathe: 2.0.3

  possible-typed-array-names@1.1.0: {}

  postcss-import@16.1.0(postcss@8.5.3):
    dependencies:
      postcss: 8.5.3
      postcss-value-parser: 4.2.0
      read-cache: 1.0.0
      resolve: 1.22.10

  postcss-value-parser@4.2.0: {}

  postcss@8.5.3:
    dependencies:
      nanoid: 3.3.8
      picocolors: 1.1.1
      source-map-js: 1.2.1

  prelude-ls@1.2.1: {}

  prettier@3.5.2: {}

  pretty-format@27.5.1:
    dependencies:
      ansi-regex: 5.0.1
      ansi-styles: 5.2.0
      react-is: 17.0.2

  proj4@2.15.0:
    dependencies:
      mgrs: 1.0.0
      wkt-parser: 1.4.0

  prop-types@15.8.1:
    dependencies:
      loose-envify: 1.4.0
      object-assign: 4.1.1
      react-is: 16.13.1

  protocol-buffers-schema@3.6.0: {}

  punycode.js@2.3.1: {}

  punycode@2.3.1: {}

  queue-microtask@1.2.3: {}

  quick-lru@6.1.2: {}

  quickselect@3.0.0: {}

  rbush@4.0.1:
    dependencies:
      quickselect: 3.0.0

  react-clientside-effect@1.2.7(react@19.0.0):
    dependencies:
      '@babel/runtime': 7.26.10
      react: 19.0.0

  react-dom@19.0.0(react@19.0.0):
    dependencies:
      react: 19.0.0
      scheduler: 0.25.0

  react-fast-compare@3.2.2: {}

  react-focus-lock@2.13.6(@types/react@19.0.10)(react@19.0.0):
    dependencies:
      '@babel/runtime': 7.26.10
      focus-lock: 1.3.6
      prop-types: 15.8.1
      react: 19.0.0
      react-clientside-effect: 1.2.7(react@19.0.0)
      use-callback-ref: 1.3.3(@types/react@19.0.10)(react@19.0.0)
      use-sidecar: 1.1.3(@types/react@19.0.10)(react@19.0.0)
    optionalDependencies:
      '@types/react': 19.0.10

  react-icons@5.5.0(react@19.0.0):
    dependencies:
      react: 19.0.0

  react-is@16.13.1: {}

  react-is@17.0.2: {}

  react-remove-scroll-bar@2.3.8(@types/react@19.0.10)(react@19.0.0):
    dependencies:
      react: 19.0.0
      react-style-singleton: 2.2.3(@types/react@19.0.10)(react@19.0.0)
      tslib: 2.8.1
    optionalDependencies:
      '@types/react': 19.0.10

  react-remove-scroll@2.6.3(@types/react@19.0.10)(react@19.0.0):
    dependencies:
      react: 19.0.0
      react-remove-scroll-bar: 2.3.8(@types/react@19.0.10)(react@19.0.0)
      react-style-singleton: 2.2.3(@types/react@19.0.10)(react@19.0.0)
      tslib: 2.8.1
      use-callback-ref: 1.3.3(@types/react@19.0.10)(react@19.0.0)
      use-sidecar: 1.1.3(@types/react@19.0.10)(react@19.0.0)
    optionalDependencies:
      '@types/react': 19.0.10

  react-select@5.10.0(patch_hash=76074e6c05936addacb06b7e4bf08d0f5101ba64a00cae84d8c9ed60c62254de)(@types/react@19.0.10)(react-dom@19.0.0(react@19.0.0))(react@19.0.0):
    dependencies:
      '@babel/runtime': 7.26.10
      '@emotion/cache': 11.14.0
      '@emotion/react': 11.14.0(@types/react@19.0.10)(react@19.0.0)
      '@floating-ui/dom': 1.6.13
      '@types/react-transition-group': 4.4.12(@types/react@19.0.10)
      memoize-one: 6.0.0
      prop-types: 15.8.1
      react: 19.0.0
      react-dom: 19.0.0(react@19.0.0)
      react-transition-group: 4.4.5(react-dom@19.0.0(react@19.0.0))(react@19.0.0)
      use-isomorphic-layout-effect: 1.2.0(@types/react@19.0.10)(react@19.0.0)
    transitivePeerDependencies:
      - '@types/react'
      - supports-color

  react-style-singleton@2.2.3(@types/react@19.0.10)(react@19.0.0):
    dependencies:
      get-nonce: 1.0.1
      react: 19.0.0
      tslib: 2.8.1
    optionalDependencies:
      '@types/react': 19.0.10

  react-transition-group@4.4.5(react-dom@19.0.0(react@19.0.0))(react@19.0.0):
    dependencies:
      '@babel/runtime': 7.26.10
      dom-helpers: 5.2.1
      loose-envify: 1.4.0
      prop-types: 15.8.1
      react: 19.0.0
      react-dom: 19.0.0(react@19.0.0)

  react-universal-interface@0.6.2(react@19.0.0)(tslib@2.8.1):
    dependencies:
      react: 19.0.0
      tslib: 2.8.1

  react-use@17.6.0(react-dom@19.0.0(react@19.0.0))(react@19.0.0):
    dependencies:
      '@types/js-cookie': 2.2.7
      '@xobotyi/scrollbar-width': 1.9.5
      copy-to-clipboard: 3.3.3
      fast-deep-equal: 3.1.3
      fast-shallow-equal: 1.0.0
      js-cookie: 2.2.1
      nano-css: 5.6.2(react-dom@19.0.0(react@19.0.0))(react@19.0.0)
      react: 19.0.0
      react-dom: 19.0.0(react@19.0.0)
      react-universal-interface: 0.6.2(react@19.0.0)(tslib@2.8.1)
      resize-observer-polyfill: 1.5.1
      screenfull: 5.2.0
      set-harmonic-interval: 1.0.1
      throttle-debounce: 3.0.1
      ts-easing: 0.2.0
      tslib: 2.8.1

  react@19.0.0: {}

  read-cache@1.0.0:
    dependencies:
      pify: 2.3.0

  readable-stream@3.6.2:
    dependencies:
      inherits: 2.0.4
      string_decoder: 1.3.0
      util-deprecate: 1.0.2

  readdirp@4.1.2: {}

  redent@3.0.0:
    dependencies:
      indent-string: 4.0.0
      strip-indent: 3.0.0

  reflect.getprototypeof@1.0.10:
    dependencies:
      call-bind: 1.0.8
      define-properties: 1.2.1
      es-abstract: 1.23.9
      es-errors: 1.3.0
      es-object-atoms: 1.1.1
      get-intrinsic: 1.3.0
      get-proto: 1.0.1
      which-builtin-type: 1.2.1

  regenerator-runtime@0.14.1: {}

  regexp.prototype.flags@1.5.4:
    dependencies:
      call-bind: 1.0.8
      define-properties: 1.2.1
      es-errors: 1.3.0
      get-proto: 1.0.1
      gopd: 1.2.0
      set-function-name: 2.0.2

  resize-observer-polyfill@1.5.1: {}

  resolve-from@4.0.0: {}

  resolve-pkg-maps@1.0.0: {}

  resolve-protobuf-schema@2.1.0:
    dependencies:
      protocol-buffers-schema: 3.6.0

  resolve@1.22.10:
    dependencies:
      is-core-module: 2.16.1
      path-parse: 1.0.7
      supports-preserve-symlinks-flag: 1.0.0

  resolve@2.0.0-next.5:
    dependencies:
      is-core-module: 2.16.1
      path-parse: 1.0.7
      supports-preserve-symlinks-flag: 1.0.0

  restore-cursor@5.1.0:
    dependencies:
      onetime: 7.0.0
      signal-exit: 4.1.0

  reusify@1.0.4: {}

  rfdc@1.4.1: {}

  rimraf@3.0.2:
    dependencies:
      glob: 7.2.3

  rimraf@6.0.1:
    dependencies:
      glob: 11.0.1
      package-json-from-dist: 1.0.1

  rollup-plugin-esbuild@6.2.0(esbuild@0.25.0)(rollup@4.34.8):
    dependencies:
      debug: 4.4.0
      es-module-lexer: 1.6.0
      esbuild: 0.25.0
      get-tsconfig: 4.10.0
      rollup: 4.34.8
      unplugin-utils: 0.2.4
    transitivePeerDependencies:
      - supports-color

  rollup@4.34.8:
    dependencies:
      '@types/estree': 1.0.6
    optionalDependencies:
      '@rollup/rollup-android-arm-eabi': 4.34.8
      '@rollup/rollup-android-arm64': 4.34.8
      '@rollup/rollup-darwin-arm64': 4.34.8
      '@rollup/rollup-darwin-x64': 4.34.8
      '@rollup/rollup-freebsd-arm64': 4.34.8
      '@rollup/rollup-freebsd-x64': 4.34.8
      '@rollup/rollup-linux-arm-gnueabihf': 4.34.8
      '@rollup/rollup-linux-arm-musleabihf': 4.34.8
      '@rollup/rollup-linux-arm64-gnu': 4.34.8
      '@rollup/rollup-linux-arm64-musl': 4.34.8
      '@rollup/rollup-linux-loongarch64-gnu': 4.34.8
      '@rollup/rollup-linux-powerpc64le-gnu': 4.34.8
      '@rollup/rollup-linux-riscv64-gnu': 4.34.8
      '@rollup/rollup-linux-s390x-gnu': 4.34.8
      '@rollup/rollup-linux-x64-gnu': 4.34.8
      '@rollup/rollup-linux-x64-musl': 4.34.8
      '@rollup/rollup-win32-arm64-msvc': 4.34.8
      '@rollup/rollup-win32-ia32-msvc': 4.34.8
      '@rollup/rollup-win32-x64-msvc': 4.34.8
      fsevents: 2.3.3

  rrweb-cssom@0.8.0: {}

  rtl-css-js@1.16.1:
    dependencies:
      '@babel/runtime': 7.26.10

  run-parallel@1.2.0:
    dependencies:
      queue-microtask: 1.2.3

  safe-array-concat@1.1.3:
    dependencies:
      call-bind: 1.0.8
      call-bound: 1.0.3
      get-intrinsic: 1.3.0
      has-symbols: 1.1.0
      isarray: 2.0.5

  safe-buffer@5.2.1: {}

  safe-execa@0.1.2:
    dependencies:
      '@zkochan/which': 2.0.3
      execa: 5.1.1
      path-name: 1.0.0

  safe-push-apply@1.0.0:
    dependencies:
      es-errors: 1.3.0
      isarray: 2.0.5

  safe-regex-test@1.1.0:
    dependencies:
      call-bound: 1.0.3
      es-errors: 1.3.0
      is-regex: 1.2.1

  safer-buffer@2.1.2: {}

  sass@1.85.0:
    dependencies:
      chokidar: 4.0.3
      immutable: 5.0.3
      source-map-js: 1.2.1
    optionalDependencies:
      '@parcel/watcher': 2.5.1

  saxes@6.0.0:
    dependencies:
      xmlchars: 2.2.0

  scheduler@0.25.0: {}

  screenfull@5.2.0: {}

  semver@7.7.1: {}

  set-function-length@1.2.2:
    dependencies:
      define-data-property: 1.1.4
      es-errors: 1.3.0
      function-bind: 1.1.2
      get-intrinsic: 1.3.0
      gopd: 1.2.0
      has-property-descriptors: 1.0.2

  set-function-name@2.0.2:
    dependencies:
      define-data-property: 1.1.4
      es-errors: 1.3.0
      functions-have-names: 1.2.3
      has-property-descriptors: 1.0.2

  set-harmonic-interval@1.0.1: {}

  set-proto@1.0.0:
    dependencies:
      dunder-proto: 1.0.1
      es-errors: 1.3.0
      es-object-atoms: 1.1.1

  shebang-command@2.0.0:
    dependencies:
      shebang-regex: 3.0.0

  shebang-regex@3.0.0: {}

  side-channel-list@1.0.0:
    dependencies:
      es-errors: 1.3.0
      object-inspect: 1.13.4

  side-channel-map@1.0.1:
    dependencies:
      call-bound: 1.0.3
      es-errors: 1.3.0
      get-intrinsic: 1.3.0
      object-inspect: 1.13.4

  side-channel-weakmap@1.0.2:
    dependencies:
      call-bound: 1.0.3
      es-errors: 1.3.0
      get-intrinsic: 1.3.0
      object-inspect: 1.13.4
      side-channel-map: 1.0.1

  side-channel@1.1.0:
    dependencies:
      es-errors: 1.3.0
      object-inspect: 1.13.4
      side-channel-list: 1.0.0
      side-channel-map: 1.0.1
      side-channel-weakmap: 1.0.2

  siginfo@2.0.0: {}

  signal-exit@3.0.7: {}

  signal-exit@4.1.0: {}

  slice-ansi@5.0.0:
    dependencies:
      ansi-styles: 6.2.1
      is-fullwidth-code-point: 4.0.0

  slice-ansi@7.1.0:
    dependencies:
      ansi-styles: 6.2.1
      is-fullwidth-code-point: 5.0.0

  sort-keys@4.2.0:
    dependencies:
      is-plain-obj: 2.1.0

  source-map-js@1.2.1: {}

  source-map@0.5.6: {}

  source-map@0.5.7: {}

  source-map@0.6.1: {}

  split2@3.2.2:
    dependencies:
      readable-stream: 3.6.2

  stable-hash@0.0.4: {}

  stack-generator@2.0.10:
    dependencies:
      stackframe: 1.3.4

  stackback@0.0.2: {}

  stackframe@1.3.4: {}

  stacktrace-gps@3.1.2:
    dependencies:
      source-map: 0.5.6
      stackframe: 1.3.4

  stacktrace-js@2.0.2:
    dependencies:
      error-stack-parser: 2.1.4
      stack-generator: 2.0.10
      stacktrace-gps: 3.1.2

  std-env@3.8.0: {}

  string-argv@0.3.2: {}

  string-width@4.2.3:
    dependencies:
      emoji-regex: 8.0.0
      is-fullwidth-code-point: 3.0.0
      strip-ansi: 6.0.1

  string-width@5.1.2:
    dependencies:
      eastasianwidth: 0.2.0
      emoji-regex: 9.2.2
      strip-ansi: 7.1.0

  string-width@7.2.0:
    dependencies:
      emoji-regex: 10.4.0
      get-east-asian-width: 1.3.0
      strip-ansi: 7.1.0

  string.prototype.includes@2.0.1:
    dependencies:
      call-bind: 1.0.8
      define-properties: 1.2.1
      es-abstract: 1.23.9

  string.prototype.matchall@4.0.12:
    dependencies:
      call-bind: 1.0.8
      call-bound: 1.0.3
      define-properties: 1.2.1
      es-abstract: 1.23.9
      es-errors: 1.3.0
      es-object-atoms: 1.1.1
      get-intrinsic: 1.3.0
      gopd: 1.2.0
      has-symbols: 1.1.0
      internal-slot: 1.1.0
      regexp.prototype.flags: 1.5.4
      set-function-name: 2.0.2
      side-channel: 1.1.0

  string.prototype.repeat@1.0.0:
    dependencies:
      define-properties: 1.2.1
      es-abstract: 1.23.9

  string.prototype.trim@1.2.10:
    dependencies:
      call-bind: 1.0.8
      call-bound: 1.0.3
      define-data-property: 1.1.4
      define-properties: 1.2.1
      es-abstract: 1.23.9
      es-object-atoms: 1.1.1
      has-property-descriptors: 1.0.2

  string.prototype.trimend@1.0.9:
    dependencies:
      call-bind: 1.0.8
      call-bound: 1.0.3
      define-properties: 1.2.1
      es-object-atoms: 1.1.1

  string.prototype.trimstart@1.0.8:
    dependencies:
      call-bind: 1.0.8
      define-properties: 1.2.1
      es-object-atoms: 1.1.1

  string_decoder@1.3.0:
    dependencies:
      safe-buffer: 5.2.1

  strip-ansi@6.0.1:
    dependencies:
      ansi-regex: 5.0.1

  strip-ansi@7.1.0:
    dependencies:
      ansi-regex: 6.1.0

  strip-bom@3.0.0: {}

  strip-bom@4.0.0: {}

  strip-final-newline@2.0.0: {}

  strip-final-newline@3.0.0: {}

  strip-indent@3.0.0:
    dependencies:
      min-indent: 1.0.1

  strip-json-comments@3.1.1: {}

  stylis@4.2.0: {}

  stylis@4.3.6: {}

  supports-color@7.2.0:
    dependencies:
      has-flag: 4.0.0

  supports-preserve-symlinks-flag@1.0.0: {}

  symbol-tree@3.2.4: {}

  tapable@2.2.1: {}

  text-table@0.2.0: {}

  throttle-debounce@3.0.1: {}

  through2@4.0.2:
    dependencies:
      readable-stream: 3.6.2

  tinybench@2.9.0: {}

  tinyexec@0.3.2: {}

  tinyglobby@0.2.12:
    dependencies:
      fdir: 6.4.3(picomatch@4.0.2)
      picomatch: 4.0.2

  tinypool@1.0.2: {}

  tinyrainbow@2.0.0: {}

  tinyspy@3.0.2: {}

  tldts-core@6.1.78: {}

  tldts@6.1.78:
    dependencies:
      tldts-core: 6.1.78

  to-regex-range@5.0.1:
    dependencies:
      is-number: 7.0.0

  toggle-selection@1.0.6: {}

  tough-cookie@5.1.1:
    dependencies:
      tldts: 6.1.78

  tr46@5.0.0:
    dependencies:
      punycode: 2.3.1

  ts-api-utils@2.0.1(typescript@5.7.3):
    dependencies:
      typescript: 5.7.3

  ts-easing@0.2.0: {}

  tsconfig-paths@3.15.0:
    dependencies:
      '@types/json5': 0.0.29
      json5: 1.0.2
      minimist: 1.2.8
      strip-bom: 3.0.0

  tslib@2.4.0: {}

  tslib@2.8.1: {}

  tsx@4.19.3:
    dependencies:
      esbuild: 0.25.0
      get-tsconfig: 4.10.0
    optionalDependencies:
      fsevents: 2.3.3

  type-check@0.4.0:
    dependencies:
      prelude-ls: 1.2.1

  type-fest@0.20.2: {}

  typed-array-buffer@1.0.3:
    dependencies:
      call-bound: 1.0.3
      es-errors: 1.3.0
      is-typed-array: 1.1.15

  typed-array-byte-length@1.0.3:
    dependencies:
      call-bind: 1.0.8
      for-each: 0.3.5
      gopd: 1.2.0
      has-proto: 1.2.0
      is-typed-array: 1.1.15

  typed-array-byte-offset@1.0.4:
    dependencies:
      available-typed-arrays: 1.0.7
      call-bind: 1.0.8
      for-each: 0.3.5
      gopd: 1.2.0
      has-proto: 1.2.0
      is-typed-array: 1.1.15
      reflect.getprototypeof: 1.0.10

  typed-array-length@1.0.7:
    dependencies:
      call-bind: 1.0.8
      for-each: 0.3.5
      gopd: 1.2.0
      is-typed-array: 1.1.15
      possible-typed-array-names: 1.1.0
      reflect.getprototypeof: 1.0.10

  typedoc@0.27.8(typescript@5.7.3):
    dependencies:
      '@gerrit0/mini-shiki': 1.27.2
      lunr: 2.3.9
      markdown-it: 14.1.0
      minimatch: 9.0.5
      typescript: 5.7.3
      yaml: 2.7.0

  typescript@5.7.3: {}

  uc.micro@2.1.0: {}

  ufo@1.5.4: {}

  uglify-js@3.19.3:
    optional: true

  unbox-primitive@1.1.0:
    dependencies:
      call-bound: 1.0.3
      has-bigints: 1.1.0
      has-symbols: 1.1.0
      which-boxed-primitive: 1.1.1

  undici-types@6.19.8: {}

  universalify@2.0.1: {}

  unplugin-utils@0.2.4:
    dependencies:
      pathe: 2.0.3
      picomatch: 4.0.2

  uri-js@4.4.1:
    dependencies:
      punycode: 2.3.1

  use-callback-ref@1.3.3(@types/react@19.0.10)(react@19.0.0):
    dependencies:
      react: 19.0.0
      tslib: 2.8.1
    optionalDependencies:
      '@types/react': 19.0.10

  use-isomorphic-layout-effect@1.2.0(@types/react@19.0.10)(react@19.0.0):
    dependencies:
      react: 19.0.0
    optionalDependencies:
      '@types/react': 19.0.10

  use-sidecar@1.1.3(@types/react@19.0.10)(react@19.0.0):
    dependencies:
      detect-node-es: 1.1.0
      react: 19.0.0
      tslib: 2.8.1
    optionalDependencies:
      '@types/react': 19.0.10

  util-deprecate@1.0.2: {}

  uuid@11.1.0: {}

  vite-node@3.0.6(@types/node@20.17.19)(sass@1.85.0)(tsx@4.19.3)(yaml@2.7.0):
    dependencies:
      cac: 6.7.14
      debug: 4.4.0
      es-module-lexer: 1.6.0
      pathe: 2.0.3
      vite: 6.2.6(@types/node@20.17.19)(sass@1.85.0)(tsx@4.19.3)(yaml@2.7.0)
    transitivePeerDependencies:
      - '@types/node'
      - jiti
      - less
      - lightningcss
      - sass
      - sass-embedded
      - stylus
      - sugarss
      - supports-color
      - terser
      - tsx
      - yaml

  vite-plugin-eslint@1.8.1(eslint@8.57.1)(vite@6.2.6(@types/node@20.17.19)(sass@1.85.0)(tsx@4.19.3)(yaml@2.7.0)):
    dependencies:
      '@rollup/pluginutils': 4.2.1
      '@types/eslint': 8.56.12
      eslint: 8.57.1
      rollup: 4.34.8
      vite: 6.2.6(@types/node@20.17.19)(sass@1.85.0)(tsx@4.19.3)(yaml@2.7.0)

  vite@6.2.6(@types/node@20.17.19)(sass@1.85.0)(tsx@4.19.3)(yaml@2.7.0):
    dependencies:
      esbuild: 0.25.0
      postcss: 8.5.3
      rollup: 4.34.8
    optionalDependencies:
      '@types/node': 20.17.19
      fsevents: 2.3.3
      sass: 1.85.0
      tsx: 4.19.3
      yaml: 2.7.0

  vitefu@1.0.5(vite@6.2.6(@types/node@20.17.19)(sass@1.85.0)(tsx@4.19.3)(yaml@2.7.0)):
    optionalDependencies:
      vite: 6.2.6(@types/node@20.17.19)(sass@1.85.0)(tsx@4.19.3)(yaml@2.7.0)

  vitest@3.0.6(@types/node@20.17.19)(happy-dom@17.1.4)(jsdom@26.0.0)(sass@1.85.0)(tsx@4.19.3)(yaml@2.7.0):
    dependencies:
      '@vitest/expect': 3.0.6
      '@vitest/mocker': 3.0.6(vite@6.2.6(@types/node@20.17.19)(sass@1.85.0)(tsx@4.19.3)(yaml@2.7.0))
      '@vitest/pretty-format': 3.0.6
      '@vitest/runner': 3.0.6
      '@vitest/snapshot': 3.0.6
      '@vitest/spy': 3.0.6
      '@vitest/utils': 3.0.6
      chai: 5.2.0
      debug: 4.4.0
      expect-type: 1.1.0
      magic-string: 0.30.17
      pathe: 2.0.3
      std-env: 3.8.0
      tinybench: 2.9.0
      tinyexec: 0.3.2
      tinypool: 1.0.2
      tinyrainbow: 2.0.0
      vite: 6.2.6(@types/node@20.17.19)(sass@1.85.0)(tsx@4.19.3)(yaml@2.7.0)
      vite-node: 3.0.6(@types/node@20.17.19)(sass@1.85.0)(tsx@4.19.3)(yaml@2.7.0)
      why-is-node-running: 2.3.0
    optionalDependencies:
      '@types/node': 20.17.19
      happy-dom: 17.1.4
      jsdom: 26.0.0
    transitivePeerDependencies:
      - jiti
      - less
      - lightningcss
      - msw
      - sass
      - sass-embedded
      - stylus
      - sugarss
      - supports-color
      - terser
      - tsx
      - yaml

  w3c-xmlserializer@5.0.0:
    dependencies:
      xml-name-validator: 5.0.0

  web-worker@1.5.0: {}

  webidl-conversions@7.0.0: {}

  whatwg-encoding@3.1.1:
    dependencies:
      iconv-lite: 0.6.3

  whatwg-mimetype@3.0.0: {}

  whatwg-mimetype@4.0.0: {}

  whatwg-url@14.1.1:
    dependencies:
      tr46: 5.0.0
      webidl-conversions: 7.0.0

  which-boxed-primitive@1.1.1:
    dependencies:
      is-bigint: 1.1.0
      is-boolean-object: 1.2.2
      is-number-object: 1.1.1
      is-string: 1.1.1
      is-symbol: 1.1.1

  which-builtin-type@1.2.1:
    dependencies:
      call-bound: 1.0.3
      function.prototype.name: 1.1.8
      has-tostringtag: 1.0.2
      is-async-function: 2.1.1
      is-date-object: 1.1.0
      is-finalizationregistry: 1.1.1
      is-generator-function: 1.1.0
      is-regex: 1.2.1
      is-weakref: 1.1.1
      isarray: 2.0.5
      which-boxed-primitive: 1.1.1
      which-collection: 1.0.2
      which-typed-array: 1.1.18

  which-collection@1.0.2:
    dependencies:
      is-map: 2.0.3
      is-set: 2.0.3
      is-weakmap: 2.0.2
      is-weakset: 2.0.4

  which-typed-array@1.1.18:
    dependencies:
      available-typed-arrays: 1.0.7
      call-bind: 1.0.8
      call-bound: 1.0.3
      for-each: 0.3.5
      gopd: 1.2.0
      has-tostringtag: 1.0.2

  which@2.0.2:
    dependencies:
      isexe: 2.0.0

  why-is-node-running@2.3.0:
    dependencies:
      siginfo: 2.0.0
      stackback: 0.0.2

  wkt-parser@1.4.0: {}

  word-wrap@1.2.5: {}

  wordwrap@1.0.0: {}

  wrap-ansi@7.0.0:
    dependencies:
      ansi-styles: 4.3.0
      string-width: 4.2.3
      strip-ansi: 6.0.1

  wrap-ansi@8.1.0:
    dependencies:
      ansi-styles: 6.2.1
      string-width: 5.1.2
      strip-ansi: 7.1.0

  wrap-ansi@9.0.0:
    dependencies:
      ansi-styles: 6.2.1
      string-width: 7.2.0
      strip-ansi: 7.1.0

  wrappy@1.0.2: {}

  write-file-atomic@5.0.1:
    dependencies:
      imurmurhash: 0.1.4
      signal-exit: 4.1.0

  ws@8.18.1: {}

  xml-name-validator@5.0.0: {}

  xml-utils@1.10.1: {}

  xmlchars@2.2.0: {}

  yaml@1.10.2: {}

  yaml@2.7.0: {}

  yocto-queue@0.1.0: {}

  zod-validation-error@3.4.0(zod@3.24.2):
    dependencies:
      zod: 3.24.2

  zod@3.24.2: {}

  zstddec@0.1.0: {}<|MERGE_RESOLUTION|>--- conflicted
+++ resolved
@@ -175,13 +175,8 @@
       specifier: ^5.7.3
       version: 5.7.3
     vite:
-<<<<<<< HEAD
-      specifier: ^6.2.4
-      version: 6.2.5
-=======
       specifier: ^6.2.6
       version: 6.2.6
->>>>>>> 03b035b5
     vite-plugin-eslint:
       specifier: ^1.8.1
       version: 1.8.1
@@ -235,11 +230,7 @@
         version: 0.2.0(@pnpm/logger@1000.0.0)
       '@open-pioneer/vite-plugin-pioneer':
         specifier: 'catalog:'
-<<<<<<< HEAD
-        version: 4.0.0(@open-pioneer/runtime@3.1.0-dev-rich-text.20250408112706(@emotion/is-prop-valid@1.3.1)(@types/react@19.0.10)(typescript@5.7.3))(sass@1.85.0)(vite@6.2.5(@types/node@20.17.19)(sass@1.85.0)(tsx@4.19.3)(yaml@2.7.0))
-=======
-        version: 4.0.0(@open-pioneer/runtime@3.0.0(@types/react@19.0.10)(typescript@5.7.3))(sass@1.85.0)(vite@6.2.6(@types/node@20.17.19)(sass@1.85.0)(tsx@4.19.3)(yaml@2.7.0))
->>>>>>> 03b035b5
+        version: 4.0.0(@open-pioneer/runtime@3.1.0-dev-rich-text.20250408112706(@types/react@19.0.10)(typescript@5.7.3))(sass@1.85.0)(vite@6.2.6(@types/node@20.17.19)(sass@1.85.0)(tsx@4.19.3)(yaml@2.7.0))
       '@testing-library/dom':
         specifier: 'catalog:'
         version: 10.4.0
@@ -372,7 +363,7 @@
     devDependencies:
       '@open-pioneer/test-utils':
         specifier: 3.1.0-dev-rich-text.20250408112706
-        version: 3.1.0-dev-rich-text.20250408112706(@emotion/is-prop-valid@1.3.1)(@types/react-dom@19.0.4(@types/react@19.0.10))(@types/react@19.0.10)(typescript@5.7.3)
+        version: 3.1.0-dev-rich-text.20250408112706(@types/react-dom@19.0.4(@types/react@19.0.10))(@types/react@19.0.10)(typescript@5.7.3)
 
   src/samples/i18n-howto/app:
     dependencies:
@@ -4623,7 +4614,7 @@
       - supports-color
       - typescript
 
-  '@open-pioneer/test-utils@3.1.0-dev-rich-text.20250408112706(@emotion/is-prop-valid@1.3.1)(@types/react-dom@19.0.4(@types/react@19.0.10))(@types/react@19.0.10)(typescript@5.7.3)':
+  '@open-pioneer/test-utils@3.1.0-dev-rich-text.20250408112706(@types/react-dom@19.0.4(@types/react@19.0.10))(@types/react@19.0.10)(typescript@5.7.3)':
     dependencies:
       '@formatjs/intl': 3.1.4(typescript@5.7.3)
       '@open-pioneer/chakra-integration': 3.1.0-dev-rich-text.20250408112706(@emotion/is-prop-valid@1.3.1)(@types/react@19.0.10)
@@ -4651,11 +4642,7 @@
       - supports-color
       - typescript
 
-<<<<<<< HEAD
-  '@open-pioneer/vite-plugin-pioneer@4.0.0(@open-pioneer/runtime@3.1.0-dev-rich-text.20250408112706(@emotion/is-prop-valid@1.3.1)(@types/react@19.0.10)(typescript@5.7.3))(sass@1.85.0)(vite@6.2.5(@types/node@20.17.19)(sass@1.85.0)(tsx@4.19.3)(yaml@2.7.0))':
-=======
-  '@open-pioneer/vite-plugin-pioneer@4.0.0(@open-pioneer/runtime@3.0.0(@types/react@19.0.10)(typescript@5.7.3))(sass@1.85.0)(vite@6.2.6(@types/node@20.17.19)(sass@1.85.0)(tsx@4.19.3)(yaml@2.7.0))':
->>>>>>> 03b035b5
+  '@open-pioneer/vite-plugin-pioneer@4.0.0(@open-pioneer/runtime@3.1.0-dev-rich-text.20250408112706(@types/react@19.0.10)(typescript@5.7.3))(sass@1.85.0)(vite@6.2.6(@types/node@20.17.19)(sass@1.85.0)(tsx@4.19.3)(yaml@2.7.0))':
     dependencies:
       '@babel/generator': 7.26.9
       '@babel/template': 7.26.9
