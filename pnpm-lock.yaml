--- conflicted
+++ resolved
@@ -133,13 +133,8 @@
       specifier: ^4.7.8
       version: 4.7.8
     happy-dom:
-<<<<<<< HEAD
       specifier: ^20.0.4
       version: 20.0.7
-=======
-      specifier: ^20.0.2
-      version: 20.0.2
->>>>>>> f12806e3
     husky:
       specifier: ^9.1.7
       version: 9.1.7
@@ -301,11 +296,7 @@
         version: 4.7.8
       happy-dom:
         specifier: 'catalog:'
-<<<<<<< HEAD
         version: 20.0.7
-=======
-        version: 20.0.2
->>>>>>> f12806e3
       husky:
         specifier: 'catalog:'
         version: 9.1.7
@@ -350,11 +341,7 @@
         version: 1.8.1(eslint@9.38.0)(vite@7.1.11(@types/node@20.19.22)(sass@1.93.2)(tsx@4.20.6)(yaml@2.8.1))
       vitest:
         specifier: 'catalog:'
-<<<<<<< HEAD
         version: 3.2.4(@types/node@20.19.22)(happy-dom@20.0.7)(jsdom@27.0.1(postcss@8.5.6))(sass@1.93.2)(tsx@4.20.6)(yaml@2.8.1)
-=======
-        version: 3.2.4(@types/node@20.19.0)(happy-dom@20.0.2)(jsdom@26.1.0)(sass@1.90.0)(tsx@4.20.3)(yaml@2.8.0)
->>>>>>> f12806e3
 
   src/apps/empty:
     dependencies:
@@ -2087,10 +2074,6 @@
   colorette@2.0.20:
     resolution: {integrity: sha512-IfEDxwoWIjkeXL1eXcDiow4UbKjhLdq6/EuSVR9GMN7KVH3r9gQ83e73hsz1Nd1T3ijd5xv1wcWRYO+D6kCI2w==}
 
-  commander@14.0.0:
-    resolution: {integrity: sha512-2uM9rYjPvyq39NwLRqaiLtWHyDC1FvryJDa2ATTVims5YAS4PupsEQsDvP14FqhFr0P49CYDugi59xaxJlTXRA==}
-    engines: {node: '>=20'}
-
   commander@14.0.1:
     resolution: {integrity: sha512-2JkV3gUZUVrbNA+1sjBOYLsMZ5cEEl8GTFP2a4AVz5hvasAMCQ1D2l2le/cX+pV4N6ZU17zjUahLpIXRrnWL8A==}
     engines: {node: '>=20'}
@@ -2595,13 +2578,8 @@
     engines: {node: '>=0.4.7'}
     hasBin: true
 
-<<<<<<< HEAD
   happy-dom@20.0.7:
     resolution: {integrity: sha512-CywLfzmYxP5OYpuAG0usFY0CpxJtwYR+w8Mms5J8W29Y2Pzf6rbfQS2M523tRZTb0oLA+URopPtnAQX2fupHZQ==}
-=======
-  happy-dom@20.0.2:
-    resolution: {integrity: sha512-pYOyu624+6HDbY+qkjILpQGnpvZOusItCk+rvF5/V+6NkcgTKnbOldpIy22tBnxoaLtlM9nXgoqAcW29/B7CIw==}
->>>>>>> f12806e3
     engines: {node: '>=20.0.0'}
 
   has-bigints@1.1.0:
@@ -2939,10 +2917,6 @@
 
   loupe@3.2.1:
     resolution: {integrity: sha512-CdzqowRJCeLU72bHvWqwRBBlLcMEtIvGrlvef74kMnV2AolS9Y8xUv1I0U/MNAWMhBlKIoyuEgoJ0t/bbwHbLQ==}
-
-  lru-cache@11.2.1:
-    resolution: {integrity: sha512-r8LA6i4LP4EeWOhqBaZZjDWwehd1xUJPCJd9Sv300H0ZmcUER4+JPh7bqqZeqs1o5pgtgvXm+d9UGrB5zZGDiQ==}
-    engines: {node: 20 || >=22}
 
   lru-cache@11.2.2:
     resolution: {integrity: sha512-F9ODfyqML2coTIsQpSkRHnLSZMtkU8Q+mSfcaIyKwy58u+8k5nvAYeiNhsyMARvzNcXJ9QfWVrcPsC9e9rAxtg==}
@@ -4060,7 +4034,7 @@
       '@csstools/css-color-parser': 3.1.0(@csstools/css-parser-algorithms@3.0.5(@csstools/css-tokenizer@3.0.4))(@csstools/css-tokenizer@3.0.4)
       '@csstools/css-parser-algorithms': 3.0.5(@csstools/css-tokenizer@3.0.4)
       '@csstools/css-tokenizer': 3.0.4
-      lru-cache: 11.2.1
+      lru-cache: 11.2.2
 
   '@asamuzakjp/dom-selector@6.7.2':
     dependencies:
@@ -4510,7 +4484,7 @@
     dependencies:
       '@open-pioneer/build-package': 4.0.4(sass@1.93.2)(typescript@5.9.3)
       chalk: 5.6.2
-      commander: 14.0.0
+      commander: 14.0.1
     transitivePeerDependencies:
       - sass
       - supports-color
@@ -4562,7 +4536,7 @@
       '@pnpm/logger': 1001.0.0
       '@pnpm/types': 1000.7.0
       chalk: 5.6.2
-      commander: 14.0.0
+      commander: 14.0.1
       js-yaml: 4.1.0
 
   '@open-pioneer/coordinate-viewer@1.0.0-dev.20251020091932(@emotion/react@11.14.0(@types/react@19.2.2)(react@19.2.0))(@types/react@19.2.2)(react-dom@19.2.0(react@19.2.0))(typescript@5.9.3)':
@@ -6154,8 +6128,6 @@
   color-name@1.1.4: {}
 
   colorette@2.0.20: {}
-
-  commander@14.0.0: {}
 
   commander@14.0.1: {}
 
@@ -6815,11 +6787,7 @@
     optionalDependencies:
       uglify-js: 3.19.3
 
-<<<<<<< HEAD
   happy-dom@20.0.7:
-=======
-  happy-dom@20.0.2:
->>>>>>> f12806e3
     dependencies:
       '@types/node': 20.19.22
       '@types/whatwg-mimetype': 3.0.2
@@ -7184,8 +7152,6 @@
 
   loupe@3.2.1: {}
 
-  lru-cache@11.2.1: {}
-
   lru-cache@11.2.2: {}
 
   lunr@2.3.9: {}
@@ -7400,7 +7366,7 @@
 
   path-scurry@2.0.0:
     dependencies:
-      lru-cache: 11.2.1
+      lru-cache: 11.2.2
       minipass: 7.1.2
 
   pathe@2.0.3: {}
@@ -8157,11 +8123,7 @@
     optionalDependencies:
       vite: 7.1.11(@types/node@20.19.22)(sass@1.93.2)(tsx@4.20.6)(yaml@2.8.1)
 
-<<<<<<< HEAD
   vitest@3.2.4(@types/node@20.19.22)(happy-dom@20.0.7)(jsdom@27.0.1(postcss@8.5.6))(sass@1.93.2)(tsx@4.20.6)(yaml@2.8.1):
-=======
-  vitest@3.2.4(@types/node@20.19.0)(happy-dom@20.0.2)(jsdom@26.1.0)(sass@1.90.0)(tsx@4.20.3)(yaml@2.8.0):
->>>>>>> f12806e3
     dependencies:
       '@types/chai': 5.2.2
       '@vitest/expect': 3.2.4
@@ -8187,15 +8149,9 @@
       vite-node: 3.2.4(@types/node@20.19.22)(sass@1.93.2)(tsx@4.20.6)(yaml@2.8.1)
       why-is-node-running: 2.3.0
     optionalDependencies:
-<<<<<<< HEAD
       '@types/node': 20.19.22
       happy-dom: 20.0.7
       jsdom: 27.0.1(postcss@8.5.6)
-=======
-      '@types/node': 20.19.0
-      happy-dom: 20.0.2
-      jsdom: 26.1.0
->>>>>>> f12806e3
     transitivePeerDependencies:
       - jiti
       - less
