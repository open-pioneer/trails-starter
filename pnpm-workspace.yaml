packages:
  - src/**
  - support/disabled-package
  - "!**/test-data/**"
  - "!**/dist/**"

# Shared version expressions (yaml anchors).
# This is a yaml feature and is not interpreted by pnpm directly.
__versions:
  - &react_version ^19.0.0
  - &core_packages_version 3.1.0-dev-rich-text.20250408112706
  - &ol_base_packages_version ^0.9.0

# https://pnpm.io/catalogs
catalog:
  # Trails OpenLayers base packages
  # https://github.com/open-pioneer/trails-openlayers-base-packages
  "@open-pioneer/basemap-switcher": *ol_base_packages_version
  "@open-pioneer/coordinate-viewer": *ol_base_packages_version
  "@open-pioneer/geolocation": *ol_base_packages_version
  "@open-pioneer/map-navigation": *ol_base_packages_version
  "@open-pioneer/map-ui-components": *ol_base_packages_version
  "@open-pioneer/map": *ol_base_packages_version
  "@open-pioneer/measurement": *ol_base_packages_version
  "@open-pioneer/overview-map": *ol_base_packages_version
  "@open-pioneer/scale-bar": *ol_base_packages_version
  "@open-pioneer/scale-viewer": *ol_base_packages_version
  "@open-pioneer/theme": *ol_base_packages_version

  # Trails core packages
  # https://github.com/open-pioneer/trails-core-packages
  "@open-pioneer/base-theme": *core_packages_version
  "@open-pioneer/chakra-integration": *core_packages_version
  "@open-pioneer/core": *core_packages_version
  "@open-pioneer/http": *core_packages_version
  "@open-pioneer/integration": *core_packages_version
  "@open-pioneer/notifier": *core_packages_version
  "@open-pioneer/react-utils": *core_packages_version
  "@open-pioneer/runtime-react-support": *core_packages_version
  "@open-pioneer/runtime": *core_packages_version
  "@open-pioneer/test-utils": *core_packages_version

  # Other dependencies
  "@chakra-ui/icons": ^2.2.4
  "@chakra-ui/react": ^2.10.6
  "@emotion/cache": ^11.13.0
  "@emotion/react": ^11.13.0
  "@emotion/styled": ^11.13.0
  "@formatjs/intl": ^3.1.4
  framer-motion: ^12.4.7
  ol: ^10.4.0
  react-dom: *react_version
  react-icons: ^5.3.0
  react-use: ^17.5.1
  react: *react_version

  # Devtools
  "@open-pioneer/build-package-cli": ^3.0.0
  "@open-pioneer/build-support": ^3.0.0
  "@open-pioneer/vite-plugin-pioneer": ^4.0.0
  "@open-pioneer/check-pnpm-duplicates": "^0.2.0"
  "@testing-library/dom": ^10.4.0
  "@testing-library/jest-dom": ^6.6.2
  "@testing-library/react": ^16.2.0
  "@testing-library/user-event": ^14.5.2
  "@types/js-yaml": ^4.0.9
  "@types/node": ^20.14.8
  "@types/react": ^19.0.10
  "@types/react-dom": ^19.0.4
  "@typescript-eslint/eslint-plugin": ^8.11.0
  "@typescript-eslint/parser": ^8.11.0
  "@vitejs/plugin-react-swc": ^3.7.1
  eslint-config-prettier: ^10.0.1
  eslint-import-resolver-typescript: ^3.6.3
  eslint-plugin-header: ^3.1.1
  eslint-plugin-import: ^2.31.0
  eslint-plugin-jsx-a11y: ^6.10.1
  eslint-plugin-react-hooks: ^5.1.0
  eslint-plugin-react: ^7.37.1
  eslint-plugin-unused-imports: ^4.1.4
  eslint: ^8.57.1
  fast-glob: ^3.3.3
  handlebars: ^4.7.8
  happy-dom: ^17.1.1
  husky: ^9.1.6
  js-yaml: ^4.1.0
  jsdom: ^26.0.0
  lint-staged: ^15.2.10
  prettier: ^3.3.3
  rimraf: ^6.0.1
  sass: ^1.85.0
  tsx: ^4.19.1
  typedoc: ^0.27.7
  typescript: ^5.7.3
  vite-plugin-eslint: ^1.8.1
<<<<<<< HEAD
  vite: ^6.2.4
  vitest: ^3.0.6

overrides:
  # https://github.com/advisories/GHSA-c2qf-rxjj-qqgw
  "semver@<7.5.2": ">=7.5.2"
  # https://github.com/advisories/GHSA-72xf-g2v4-qvf3
  "tough-cookie@<4.1.3": ">=4.1.3"
  # https://github.com/advisories/GHSA-grv7-fg5c-xmjg
  "braces@<3.0.3": ">=3.0.3"
  # https://github.com/advisories/GHSA-3h5v-q93c-6h6q
  "ws@>=8.0.0 <8.17.1": ">=8.17.1"
  # https://github.com/advisories/GHSA-3q56-9cc2-46j4
  "fast-loops@<1.1.4": ">=1.1.4"
  # https://github.com/advisories/GHSA-952p-6rrq-rcjv
  "micromatch@<4.0.8": ">=4.0.8"
  # https://github.com/advisories/GHSA-gcx4-mw62-g8wm
  "vite-plugin-eslint>rollup": ">=3.29.5"
  # https://github.com/advisories/GHSA-3xgq-45jj-v275
  "cross-spawn@<7.0.5": ">=7.0.5"
  # https://github.com/advisories/GHSA-mwcw-c2x4-8c55
  "nanoid@<3.3.8": "^3.3.8"
  # https://github.com/advisories/GHSA-67mh-4wv8-2f99
  "esbuild@<0.25.0": ">=0.25.0"
  # https://github.com/advisories/GHSA-968p-4wvh-cqc8
  "@babel/runtime": ">=7.26.10"

  # TODO: Dev stuff, remove when no longer needed
  "@open-pioneer/base-theme": "catalog:"
  "@open-pioneer/chakra-integration": "catalog:"
  "@open-pioneer/core": "catalog:"
  "@open-pioneer/http": "catalog:"
  "@open-pioneer/integration": "catalog:"
  "@open-pioneer/notifier": "catalog:"
  "@open-pioneer/react-utils": "catalog:"
  "@open-pioneer/runtime-react-support": "catalog:"
  "@open-pioneer/runtime": "catalog:"
  "@open-pioneer/test-utils": "catalog:"

auditConfig:
  ignoreCves: []

patchedDependencies:
  # Ensure valids ids for aria-activedescendant and fix touch events in shadow DOM
  "react-select": "patches/react-select@5.8.0.patch"
  # Outside click detection for menus and other popovers
  "@chakra-ui/hooks": "patches/@chakra-ui__hooks.patch"

peerDependencyRules:

# Only run build scripts for allowed packages.
dangerouslyAllowAllBuilds: false
onlyBuiltDependencies:
  - "@parcel/watcher"
  - "@swc/core"
  - esbuild

# Don't automatically link to workspace packages (use e.g. "workspace:^" instead).
linkWorkspacePackages: false
autoInstallPeers: true
dedupePeerDependents: true
strictPeerDependencies: true

# Workaround for current problems regarding our vite plugin + vite's optimizeDeps feature
shamefullyHoist: true

# Workspace root itself depends on runtime, and all packages (including runtime) have a dev dependency on workspace root
# for shared scripts.
ignoreWorkspaceCycles: true
=======
  vite: ^6.2.6
  vitest: ^3.0.6
>>>>>>> 03b035b5
<|MERGE_RESOLUTION|>--- conflicted
+++ resolved
@@ -93,8 +93,7 @@
   typedoc: ^0.27.7
   typescript: ^5.7.3
   vite-plugin-eslint: ^1.8.1
-<<<<<<< HEAD
-  vite: ^6.2.4
+  vite: ^6.2.6
   vitest: ^3.0.6
 
 overrides:
@@ -162,8 +161,4 @@
 
 # Workspace root itself depends on runtime, and all packages (including runtime) have a dev dependency on workspace root
 # for shared scripts.
-ignoreWorkspaceCycles: true
-=======
-  vite: ^6.2.6
-  vitest: ^3.0.6
->>>>>>> 03b035b5
+ignoreWorkspaceCycles: true